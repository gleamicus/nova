# vim: tabstop=4 shiftwidth=4 softtabstop=4

# Copyright 2010 United States Government as represented by the
# Administrator of the National Aeronautics and Space Administration.
# Copyright 2011 Justin Santa Barbara
# All Rights Reserved.
#
#    Licensed under the Apache License, Version 2.0 (the "License"); you may
#    not use this file except in compliance with the License. You may obtain
#    a copy of the License at
#
#         http://www.apache.org/licenses/LICENSE-2.0
#
#    Unless required by applicable law or agreed to in writing, software
#    distributed under the License is distributed on an "AS IS" BASIS, WITHOUT
#    WARRANTIES OR CONDITIONS OF ANY KIND, either express or implied. See the
#    License for the specific language governing permissions and limitations
#    under the License.

"""Utilities and helper functions."""

import datetime
import functools
import inspect
import json
import lockfile
import netaddr
import os
import random
import re
import shlex
import socket
import struct
import sys
import time
import types
import uuid
import pyclbr
from xml.sax import saxutils

from eventlet import event
from eventlet import greenthread
from eventlet import semaphore
from eventlet.green import subprocess

from nova import exception
from nova import flags
from nova import log as logging
from nova import version


LOG = logging.getLogger("nova.utils")
ISO_TIME_FORMAT = "%Y-%m-%dT%H:%M:%SZ"
PERFECT_TIME_FORMAT = "%Y-%m-%dT%H:%M:%S.%f"
FLAGS = flags.FLAGS


def import_class(import_str):
    """Returns a class from a string including module and class."""
    mod_str, _sep, class_str = import_str.rpartition('.')
    try:
        __import__(mod_str)
        return getattr(sys.modules[mod_str], class_str)
    except (ImportError, ValueError, AttributeError), exc:
        LOG.debug(_('Inner Exception: %s'), exc)
        raise exception.ClassNotFound(class_name=class_str)


def import_object(import_str):
    """Returns an object including a module or module and class."""
    try:
        __import__(import_str)
        return sys.modules[import_str]
    except ImportError:
        cls = import_class(import_str)
        return cls()


def vpn_ping(address, port, timeout=0.05, session_id=None):
    """Sends a vpn negotiation packet and returns the server session.

    Returns False on a failure. Basic packet structure is below.

    Client packet (14 bytes)::
     0 1      8 9  13
    +-+--------+-----+
    |x| cli_id |?????|
    +-+--------+-----+
    x = packet identifier 0x38
    cli_id = 64 bit identifier
    ? = unknown, probably flags/padding

    Server packet (26 bytes)::
     0 1      8 9  13 14    21 2225
    +-+--------+-----+--------+----+
    |x| srv_id |?????| cli_id |????|
    +-+--------+-----+--------+----+
    x = packet identifier 0x40
    cli_id = 64 bit identifier
    ? = unknown, probably flags/padding
    bit 9 was 1 and the rest were 0 in testing

    """
    if session_id is None:
        session_id = random.randint(0, 0xffffffffffffffff)
    sock = socket.socket(socket.AF_INET, socket.SOCK_DGRAM)
    data = struct.pack('!BQxxxxxx', 0x38, session_id)
    sock.sendto(data, (address, port))
    sock.settimeout(timeout)
    try:
        received = sock.recv(2048)
    except socket.timeout:
        return False
    finally:
        sock.close()
    fmt = '!BQxxxxxQxxxx'
    if len(received) != struct.calcsize(fmt):
        print struct.calcsize(fmt)
        return False
    (identifier, server_sess, client_sess) = struct.unpack(fmt, received)
    if identifier == 0x40 and client_sess == session_id:
        return server_sess


def fetchfile(url, target):
    LOG.debug(_('Fetching %s') % url)
    execute('curl', '--fail', url, '-o', target)


def execute(*cmd, **kwargs):
    """
    Helper method to execute command with optional retry.

    :cmd                Passed to subprocess.Popen.
    :process_input      Send to opened process.
    :check_exit_code    Defaults to 0. Raise exception.ProcessExecutionError
                        unless program exits with this code.
    :delay_on_retry     True | False. Defaults to True. If set to True, wait a
                        short amount of time before retrying.
    :attempts           How many times to retry cmd.
    :run_as_root        True | False. Defaults to False. If set to True,
                        the command is prefixed by the command specified
                        in the root_helper FLAG.

    :raises exception.Error on receiving unknown arguments
    :raises exception.ProcessExecutionError
    """

    process_input = kwargs.pop('process_input', None)
    check_exit_code = kwargs.pop('check_exit_code', 0)
    delay_on_retry = kwargs.pop('delay_on_retry', True)
    attempts = kwargs.pop('attempts', 1)
    run_as_root = kwargs.pop('run_as_root', False)
    if len(kwargs):
        raise exception.Error(_('Got unknown keyword args '
                                'to utils.execute: %r') % kwargs)

    if run_as_root:
        cmd = shlex.split(FLAGS.root_helper) + list(cmd)
    cmd = map(str, cmd)

    while attempts > 0:
        attempts -= 1
        try:
            LOG.debug(_('Running cmd (subprocess): %s'), ' '.join(cmd))
            _PIPE = subprocess.PIPE  # pylint: disable=E1101
            obj = subprocess.Popen(cmd,
                                   stdin=_PIPE,
                                   stdout=_PIPE,
                                   stderr=_PIPE,
                                   close_fds=True)
            result = None
            if process_input is not None:
                result = obj.communicate(process_input)
            else:
                result = obj.communicate()
            obj.stdin.close()  # pylint: disable=E1101
            _returncode = obj.returncode  # pylint: disable=E1101
            if _returncode:
                LOG.debug(_('Result was %s') % _returncode)
                if type(check_exit_code) == types.IntType \
                        and _returncode != check_exit_code:
                    (stdout, stderr) = result
                    raise exception.ProcessExecutionError(
                            exit_code=_returncode,
                            stdout=stdout,
                            stderr=stderr,
                            cmd=' '.join(cmd))
            return result
        except exception.ProcessExecutionError:
            if not attempts:
                raise
            else:
                LOG.debug(_('%r failed. Retrying.'), cmd)
                if delay_on_retry:
                    greenthread.sleep(random.randint(20, 200) / 100.0)
        finally:
            # NOTE(termie): this appears to be necessary to let the subprocess
            #               call clean something up in between calls, without
            #               it two execute calls in a row hangs the second one
            greenthread.sleep(0)


def ssh_execute(ssh, cmd, process_input=None,
                addl_env=None, check_exit_code=True):
    LOG.debug(_('Running cmd (SSH): %s'), ' '.join(cmd))
    if addl_env:
        raise exception.Error(_('Environment not supported over SSH'))

    if process_input:
        # This is (probably) fixable if we need it...
        raise exception.Error(_('process_input not supported over SSH'))

    stdin_stream, stdout_stream, stderr_stream = ssh.exec_command(cmd)
    channel = stdout_stream.channel

    #stdin.write('process_input would go here')
    #stdin.flush()

    # NOTE(justinsb): This seems suspicious...
    # ...other SSH clients have buffering issues with this approach
    stdout = stdout_stream.read()
    stderr = stderr_stream.read()
    stdin_stream.close()

    exit_status = channel.recv_exit_status()

    # exit_status == -1 if no exit code was returned
    if exit_status != -1:
        LOG.debug(_('Result was %s') % exit_status)
        if check_exit_code and exit_status != 0:
            raise exception.ProcessExecutionError(exit_code=exit_status,
                                                  stdout=stdout,
                                                  stderr=stderr,
                                                  cmd=' '.join(cmd))

    return (stdout, stderr)


def abspath(s):
    return os.path.join(os.path.dirname(__file__), s)


def novadir():
    import nova
    return os.path.abspath(nova.__file__).split('nova/__init__.py')[0]


def default_flagfile(filename='nova.conf', args=None):
    if args is None:
        args = sys.argv
    for arg in args:
        if arg.find('flagfile') != -1:
            break
    else:
        if not os.path.isabs(filename):
            # turn relative filename into an absolute path
            script_dir = os.path.dirname(inspect.stack()[-1][1])
            filename = os.path.abspath(os.path.join(script_dir, filename))
        if not os.path.exists(filename):
            filename = "./nova.conf"
            if not os.path.exists(filename):
                filename = '/etc/nova/nova.conf'
        if os.path.exists(filename):
            flagfile = '--flagfile=%s' % filename
            args.insert(1, flagfile)


def debug(arg):
    LOG.debug(_('debug in callback: %s'), arg)
    return arg


def runthis(prompt, *cmd, **kwargs):
    LOG.debug(_('Running %s'), (' '.join(cmd)))
    rv, err = execute(*cmd, **kwargs)


def generate_uid(topic, size=8):
    characters = '01234567890abcdefghijklmnopqrstuvwxyz'
    choices = [random.choice(characters) for x in xrange(size)]
    return '%s-%s' % (topic, ''.join(choices))


# Default symbols to use for passwords. Avoids visually confusing characters.
# ~6 bits per symbol
DEFAULT_PASSWORD_SYMBOLS = ('23456789'  # Removed: 0,1
                            'ABCDEFGHJKLMNPQRSTUVWXYZ'  # Removed: I, O
                            'abcdefghijkmnopqrstuvwxyz')  # Removed: l


# ~5 bits per symbol
EASIER_PASSWORD_SYMBOLS = ('23456789'  # Removed: 0, 1
                           'ABCDEFGHJKLMNPQRSTUVWXYZ')  # Removed: I, O


def usage_from_instance(instance_ref, **kw):
    usage_info = dict(
          project_id=instance_ref['project_id'],
          user_id=instance_ref['user_id'],
          instance_id=instance_ref['id'],
          instance_type=instance_ref['instance_type']['name'],
          instance_type_id=instance_ref['instance_type_id'],
          display_name=instance_ref['display_name'],
          created_at=str(instance_ref['created_at']),
          launched_at=str(instance_ref['launched_at']) \
                      if instance_ref['launched_at'] else '',
          image_ref=instance_ref['image_ref'])
    usage_info.update(kw)
    return usage_info


def generate_password(length=20, symbols=DEFAULT_PASSWORD_SYMBOLS):
    """Generate a random password from the supplied symbols.

    Believed to be reasonably secure (with a reasonable password length!)

    """
    r = random.SystemRandom()
    return ''.join([r.choice(symbols) for _i in xrange(length)])


def last_octet(address):
    return int(address.split('.')[-1])


def  get_my_linklocal(interface):
    try:
        if_str = execute('ip', '-f', 'inet6', '-o', 'addr', 'show', interface)
        condition = '\s+inet6\s+([0-9a-f:]+)/\d+\s+scope\s+link'
        links = [re.search(condition, x) for x in if_str[0].split('\n')]
        address = [w.group(1) for w in links if w is not None]
        if address[0] is not None:
            return address[0]
        else:
            raise exception.Error(_('Link Local address is not found.:%s')
                                  % if_str)
    except Exception as ex:
        raise exception.Error(_("Couldn't get Link Local IP of %(interface)s"
                                " :%(ex)s") % locals())


def utcnow():
    """Overridable version of utils.utcnow."""
    if utcnow.override_time:
        return utcnow.override_time
    return datetime.datetime.utcnow()


utcnow.override_time = None


def is_older_than(before, seconds):
    """Return True if before is older than seconds."""
    return utcnow() - before > datetime.timedelta(seconds=seconds)


def utcnow_ts():
    """Timestamp version of our utcnow function."""
    return time.mktime(utcnow().timetuple())


def set_time_override(override_time=datetime.datetime.utcnow()):
    """Override utils.utcnow to return a constant time."""
    utcnow.override_time = override_time


def advance_time_delta(timedelta):
    """Advance overriden time using a datetime.timedelta."""
    assert(not utcnow.override_time is None)
    utcnow.override_time += timedelta


def advance_time_seconds(seconds):
    """Advance overriden time by seconds."""
    advance_time_delta(datetime.timedelta(0, seconds))


def clear_time_override():
    """Remove the overridden time."""
    utcnow.override_time = None


def strtime(at=None, fmt=PERFECT_TIME_FORMAT):
    """Returns formatted utcnow."""
    if not at:
        at = utcnow()
    return at.strftime(fmt)


def parse_strtime(timestr, fmt=PERFECT_TIME_FORMAT):
    """Turn a formatted time back into a datetime."""
    return datetime.datetime.strptime(timestr, fmt)


def isotime(at=None):
    """Returns iso formatted utcnow."""
    return strtime(at, ISO_TIME_FORMAT)


def parse_isotime(timestr):
    """Turn an iso formatted time back into a datetime."""
    return parse_strtime(timestr, ISO_TIME_FORMAT)


def parse_mailmap(mailmap='.mailmap'):
    mapping = {}
    if os.path.exists(mailmap):
        fp = open(mailmap, 'r')
        for l in fp:
            l = l.strip()
            if not l.startswith('#') and ' ' in l:
                canonical_email, alias = l.split(' ')
                mapping[alias] = canonical_email
    return mapping


def str_dict_replace(s, mapping):
    for s1, s2 in mapping.iteritems():
        s = s.replace(s1, s2)
    return s


class LazyPluggable(object):
    """A pluggable backend loaded lazily based on some value."""

    def __init__(self, pivot, **backends):
        self.__backends = backends
        self.__pivot = pivot
        self.__backend = None

    def __get_backend(self):
        if not self.__backend:
            backend_name = self.__pivot.value
            if backend_name not in self.__backends:
                raise exception.Error(_('Invalid backend: %s') % backend_name)

            backend = self.__backends[backend_name]
            if type(backend) == type(tuple()):
                name = backend[0]
                fromlist = backend[1]
            else:
                name = backend
                fromlist = backend

            self.__backend = __import__(name, None, None, fromlist)
            LOG.debug(_('backend %s'), self.__backend)
        return self.__backend

    def __getattr__(self, key):
        backend = self.__get_backend()
        return getattr(backend, key)


class LoopingCallDone(Exception):
    """Exception to break out and stop a LoopingCall.

    The poll-function passed to LoopingCall can raise this exception to
    break out of the loop normally. This is somewhat analogous to
    StopIteration.

    An optional return-value can be included as the argument to the exception;
    this return-value will be returned by LoopingCall.wait()

    """

    def __init__(self, retvalue=True):
        """:param retvalue: Value that LoopingCall.wait() should return."""
        self.retvalue = retvalue


class LoopingCall(object):
    def __init__(self, f=None, *args, **kw):
        self.args = args
        self.kw = kw
        self.f = f
        self._running = False

    def start(self, interval, now=True):
        self._running = True
        done = event.Event()

        def _inner():
            if not now:
                greenthread.sleep(interval)
            try:
                while self._running:
                    self.f(*self.args, **self.kw)
                    if not self._running:
                        break
                    greenthread.sleep(interval)
            except LoopingCallDone, e:
                self.stop()
                done.send(e.retvalue)
            except Exception:
                logging.exception('in looping call')
                done.send_exception(*sys.exc_info())
                return
            else:
                done.send(True)

        self.done = done

        greenthread.spawn(_inner)
        return self.done

    def stop(self):
        self._running = False

    def wait(self):
        return self.done.wait()


def xhtml_escape(value):
    """Escapes a string so it is valid within XML or XHTML.

    Code is directly from the utf8 function in
    http://github.com/facebook/tornado/blob/master/tornado/escape.py

    """
    return saxutils.escape(value, {'"': '&quot;'})


def utf8(value):
    """Try to turn a string into utf-8 if possible.

    Code is directly from the utf8 function in
    http://github.com/facebook/tornado/blob/master/tornado/escape.py

    """
    if isinstance(value, unicode):
        return value.encode('utf-8')
    assert isinstance(value, str)
    return value


def to_primitive(value, convert_instances=False, level=0):
    """Convert a complex object into primitives.

    Handy for JSON serialization. We can optionally handle instances,
    but since this is a recursive function, we could have cyclical
    data structures.

    To handle cyclical data structures we could track the actual objects
    visited in a set, but not all objects are hashable. Instead we just
    track the depth of the object inspections and don't go too deep.

    Therefore, convert_instances=True is lossy ... be aware.

    """
    nasty = [inspect.ismodule, inspect.isclass, inspect.ismethod,
             inspect.isfunction, inspect.isgeneratorfunction,
             inspect.isgenerator, inspect.istraceback, inspect.isframe,
             inspect.iscode, inspect.isbuiltin, inspect.isroutine,
             inspect.isabstract]
    for test in nasty:
        if test(value):
            return unicode(value)

    if level > 3:
        return '?'

    # The try block may not be necessary after the class check above,
    # but just in case ...
    try:
        if type(value) is type([]) or type(value) is type((None,)):
            o = []
            for v in value:
                o.append(to_primitive(v, convert_instances=convert_instances,
                                      level=level))
            return o
        elif type(value) is type({}):
            o = {}
            for k, v in value.iteritems():
                o[k] = to_primitive(v, convert_instances=convert_instances,
                                    level=level)
            return o
        elif isinstance(value, datetime.datetime):
            return str(value)
        elif hasattr(value, 'iteritems'):
            return to_primitive(dict(value.iteritems()),
                                convert_instances=convert_instances,
                                level=level)
        elif hasattr(value, '__iter__'):
            return to_primitive(list(value), level)
        elif convert_instances and hasattr(value, '__dict__'):
            # Likely an instance of something. Watch for cycles.
            # Ignore class member vars.
            return to_primitive(value.__dict__,
                                convert_instances=convert_instances,
                                level=level + 1)
        else:
            return value
    except TypeError, e:
        # Class objects are tricky since they may define something like
        # __iter__ defined but it isn't callable as list().
        return unicode(value)


def dumps(value):
    try:
        return json.dumps(value)
    except TypeError:
        pass
    return json.dumps(to_primitive(value))


def loads(s):
    return json.loads(s)


try:
    import anyjson
except ImportError:
    pass
else:
    anyjson._modules.append(("nova.utils", "dumps", TypeError,
                                           "loads", ValueError))
    anyjson.force_implementation("nova.utils")


_semaphores = {}


class _NoopContextManager(object):
    def __enter__(self):
        pass

    def __exit__(self, exc_type, exc_val, exc_tb):
        pass


def synchronized(name, external=False):
    """Synchronization decorator.

    Decorating a method like so:
    @synchronized('mylock')
    def foo(self, *args):
       ...

    ensures that only one thread will execute the bar method at a time.

    Different methods can share the same lock:
    @synchronized('mylock')
    def foo(self, *args):
       ...

    @synchronized('mylock')
    def bar(self, *args):
       ...

    This way only one of either foo or bar can be executing at a time.

    The external keyword argument denotes whether this lock should work across
    multiple processes. This means that if two different workers both run a
    a method decorated with @synchronized('mylock', external=True), only one
    of them will execute at a time.

    """

    def wrap(f):
        @functools.wraps(f)
        def inner(*args, **kwargs):
            # NOTE(soren): If we ever go natively threaded, this will be racy.
            #              See http://stackoverflow.com/questions/5390569/dyn\
            #              amically-allocating-and-destroying-mutexes
            if name not in _semaphores:
                _semaphores[name] = semaphore.Semaphore()
            sem = _semaphores[name]
            LOG.debug(_('Attempting to grab semaphore "%(lock)s" for method '
                        '"%(method)s"...' % {'lock': name,
                                             'method': f.__name__}))
            with sem:
                if external:
                    LOG.debug(_('Attempting to grab file lock "%(lock)s" for '
                                'method "%(method)s"...' %
                                {'lock': name, 'method': f.__name__}))
                    lock_file_path = os.path.join(FLAGS.lock_path,
                                                  'nova-%s.lock' % name)
                    lock = lockfile.FileLock(lock_file_path)
                else:
                    lock = _NoopContextManager()

                with lock:
                    retval = f(*args, **kwargs)

            # If no-one else is waiting for it, delete it.
            # See note about possible raciness above.
            if not sem.balance < 1:
                del _semaphores[name]

            return retval
        return inner
    return wrap


def get_from_path(items, path):
    """Returns a list of items matching the specified path.

    Takes an XPath-like expression e.g. prop1/prop2/prop3, and for each item
    in items, looks up items[prop1][prop2][prop3].  Like XPath, if any of the
    intermediate results are lists it will treat each list item individually.
    A 'None' in items or any child expressions will be ignored, this function
    will not throw because of None (anywhere) in items.  The returned list
    will contain no None values.

    """
    if path is None:
        raise exception.Error('Invalid mini_xpath')

    (first_token, sep, remainder) = path.partition('/')

    if first_token == '':
        raise exception.Error('Invalid mini_xpath')

    results = []

    if items is None:
        return results

    if not isinstance(items, types.ListType):
        # Wrap single objects in a list
        items = [items]

    for item in items:
        if item is None:
            continue
        get_method = getattr(item, 'get', None)
        if get_method is None:
            continue
        child = get_method(first_token)
        if child is None:
            continue
        if isinstance(child, types.ListType):
            # Flatten intermediate lists
            for x in child:
                results.append(x)
        else:
            results.append(child)

    if not sep:
        # No more tokens
        return results
    else:
        return get_from_path(results, remainder)


def flatten_dict(dict_, flattened=None):
    """Recursively flatten a nested dictionary."""
    flattened = flattened or {}
    for key, value in dict_.iteritems():
        if hasattr(value, 'iteritems'):
            flatten_dict(value, flattened)
        else:
            flattened[key] = value
    return flattened


def partition_dict(dict_, keys):
    """Return two dicts, one with `keys` the other with everything else."""
    intersection = {}
    difference = {}
    for key, value in dict_.iteritems():
        if key in keys:
            intersection[key] = value
        else:
            difference[key] = value
    return intersection, difference


def map_dict_keys(dict_, key_map):
    """Return a dict in which the dictionaries keys are mapped to new keys."""
    mapped = {}
    for key, value in dict_.iteritems():
        mapped_key = key_map[key] if key in key_map else key
        mapped[mapped_key] = value
    return mapped


def subset_dict(dict_, keys):
    """Return a dict that only contains a subset of keys."""
    subset = partition_dict(dict_, keys)[0]
    return subset


def check_isinstance(obj, cls):
    """Checks that obj is of type cls, and lets PyLint infer types."""
    if isinstance(obj, cls):
        return obj
    raise Exception(_('Expected object of type: %s') % (str(cls)))
    # TODO(justinsb): Can we make this better??
    return cls()  # Ugly PyLint hack


def parse_server_string(server_str):
    """
    Parses the given server_string and returns a list of host and port.
    If it's not a combination of host part and port, the port element
    is a null string. If the input is invalid expression, return a null
    list.
    """
    try:
        # First of all, exclude pure IPv6 address (w/o port).
        if netaddr.valid_ipv6(server_str):
            return (server_str, '')

        # Next, check if this is IPv6 address with a port number combination.
        if server_str.find("]:") != -1:
            (address, port) = server_str.replace('[', '', 1).split(']:')
            return (address, port)

        # Third, check if this is a combination of an address and a port
        if server_str.find(':') == -1:
            return (server_str, '')

        # This must be a combination of an address and a port
        (address, port) = server_str.split(':')
        return (address, port)

    except Exception:
        LOG.debug(_('Invalid server_string: %s' % server_str))
        return ('', '')


def gen_uuid():
    return uuid.uuid4()


def is_uuid_like(val):
    """For our purposes, a UUID is a string in canoical form:

        aaaaaaaa-aaaa-aaaa-aaaa-aaaaaaaaaaaa
    """
    if not isinstance(val, basestring):
        return False
    return (len(val) == 36) and (val.count('-') == 4)


def bool_from_str(val):
    """Convert a string representation of a bool into a bool value"""

    if not val:
        return False
    try:
        return True if int(val) else False
    except ValueError:
        return val.lower() == 'true'


def is_valid_ipv4(address):
    """valid the address strictly as per format xxx.xxx.xxx.xxx.
    where xxx is a value between 0 and 255.
    """
    parts = address.split(".")
    if len(parts) != 4:
        return False
    for item in parts:
        try:
            if not 0 <= int(item) <= 255:
                return False
        except ValueError:
            return False
    return True


def monkey_patch():
    """  If the Flags.monkey_patch set as True,
    this functuion patches a decorator
    for all functions in specified modules.
    You can set decorators for each modules
    using FLAGS.monkey_patch_modules.
    The format is "Module path:Decorator function".
    Example: 'nova.api.ec2.cloud:nova.notifier.api.notify_decorator'

    Parameters of the decorator is as follows.
    (See nova.notifier.api.notify_decorator)

    name - name of the function
    function - object of the function
    """
    # If FLAGS.monkey_patch is not True, this function do nothing.
    if not FLAGS.monkey_patch:
        return
    # Get list of modules and decorators
    for module_and_decorator in FLAGS.monkey_patch_modules:
        module, decorator_name = module_and_decorator.split(':')
        # import decorator function
        decorator = import_class(decorator_name)
        __import__(module)
        # Retrieve module information using pyclbr
        module_data = pyclbr.readmodule_ex(module)
        for key in module_data.keys():
            # set the decorator for the class methods
            if isinstance(module_data[key], pyclbr.Class):
                clz = import_class("%s.%s" % (module, key))
                for method, func in inspect.getmembers(clz, inspect.ismethod):
                    setattr(clz, method,\
                        decorator("%s.%s.%s" % (module, key, method), func))
            # set the decorator for the function
            if isinstance(module_data[key], pyclbr.Function):
                func = import_class("%s.%s" % (module, key))
                setattr(sys.modules[module], key,\
                    decorator("%s.%s" % (module, key), func))


def convert_to_list_dict(lst, label):
    """Convert a value or list into a list of dicts"""
    if not lst:
        return None
    if not isinstance(lst, list):
        lst = [lst]
    return [{label: x} for x in lst]


<<<<<<< HEAD
def timefunc(func):
    """Decorator that logs how long a particular function took to execute"""
    @functools.wraps(func)
    def inner(*args, **kwargs):
        start_time = time.time()
        try:
            return func(*args, **kwargs)
        finally:
            total_time = time.time() - start_time
            LOG.debug(_("timefunc: '%(name)s' took %(total_time).2f secs") %
                      dict(name=func.__name__, total_time=total_time))
    return inner
=======
def generate_glance_url():
    """Generate the URL to glance."""
    # TODO(jk0): This will eventually need to take SSL into consideration
    # when supported in glance.
    return "http://%s:%d" % (FLAGS.glance_host, FLAGS.glance_port)
>>>>>>> d9752d46
<|MERGE_RESOLUTION|>--- conflicted
+++ resolved
@@ -912,7 +912,6 @@
     return [{label: x} for x in lst]
 
 
-<<<<<<< HEAD
 def timefunc(func):
     """Decorator that logs how long a particular function took to execute"""
     @functools.wraps(func)
@@ -925,10 +924,10 @@
             LOG.debug(_("timefunc: '%(name)s' took %(total_time).2f secs") %
                       dict(name=func.__name__, total_time=total_time))
     return inner
-=======
+
+
 def generate_glance_url():
     """Generate the URL to glance."""
     # TODO(jk0): This will eventually need to take SSL into consideration
     # when supported in glance.
-    return "http://%s:%d" % (FLAGS.glance_host, FLAGS.glance_port)
->>>>>>> d9752d46
+    return "http://%s:%d" % (FLAGS.glance_host, FLAGS.glance_port)