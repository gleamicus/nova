--- conflicted
+++ resolved
@@ -433,7 +433,6 @@
         """
         return True
 
-<<<<<<< HEAD
     def refresh_provider_fw_rules(self):
         """This triggers a firewall update based on database changes.
 
@@ -450,11 +449,9 @@
         """
         pass
 
-=======
     def update_available_resource(self, ctxt, host):
         """This method is supported only by libvirt."""
         return
->>>>>>> 08417c48
 
     def compare_cpu(self, xml):
         """This method is supported only by libvirt."""
