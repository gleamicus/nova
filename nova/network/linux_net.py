--- conflicted
+++ resolved
@@ -524,7 +524,6 @@
     return '\n'.join(hosts)
 
 
-<<<<<<< HEAD
 def _add_dnsmasq_accept_rules(dev):
     """Allow DHCP and DNS traffic through to dnsmasq."""
     table = iptables_manager.ipv4['filter']
@@ -535,7 +534,8 @@
                            '-i %(dev)s -p %(proto)s -m %(proto)s '
                            '--dport %(port)s -j ACCEPT' % args)
     iptables_manager.apply()
-=======
+
+
 def get_dhcp_opts(context, network_ref):
     """Get network's hosts config in dhcp-opts format."""
     hosts = []
@@ -561,7 +561,6 @@
                     hosts.append(_host_dhcp_opts(fixed_ip_ref))
     return '\n'.join(hosts)
 
->>>>>>> 0dc06712
 
 # NOTE(ja): Sending a HUP only reloads the hostfile, so any
 #           configuration options (like dchp-range, vlan, ...)
