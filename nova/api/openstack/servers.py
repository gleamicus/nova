# vim: tabstop=4 shiftwidth=4 softtabstop=4

# Copyright 2010 OpenStack LLC.
# All Rights Reserved.
#
#    Licensed under the Apache License, Version 2.0 (the "License"); you may
#    not use this file except in compliance with the License. You may obtain
#    a copy of the License at
#
#         http://www.apache.org/licenses/LICENSE-2.0
#
#    Unless required by applicable law or agreed to in writing, software
#    distributed under the License is distributed on an "AS IS" BASIS, WITHOUT
#    WARRANTIES OR CONDITIONS OF ANY KIND, either express or implied. See the
#    License for the specific language governing permissions and limitations
#    under the License.

import logging
import traceback

from webob import exc

from nova import exception
from nova import wsgi
from nova.api.openstack import common
from nova.api.openstack import faults
from nova.auth import manager as auth_manager
from nova.compute import api as compute_api
from nova.compute import instance_types
from nova.compute import power_state
import nova.api.openstack


LOG = logging.getLogger('server')
LOG.setLevel(logging.DEBUG)


def _translate_detail_keys(inst):
    """ Coerces into dictionary format, mapping everything to Rackspace-like
    attributes for return"""
    power_mapping = {
        None: 'build',
        power_state.NOSTATE: 'build',
        power_state.RUNNING: 'active',
        power_state.BLOCKED: 'active',
        power_state.SUSPENDED: 'suspended',
        power_state.PAUSED: 'error',
        power_state.SHUTDOWN: 'active',
        power_state.SHUTOFF: 'active',
        power_state.CRASHED: 'error'}
    inst_dict = {}

    mapped_keys = dict(status='state', imageId='image_id',
        flavorId='instance_type', name='display_name', id='id')

    for k, v in mapped_keys.iteritems():
        inst_dict[k] = inst[v]

    inst_dict['status'] = power_mapping[inst_dict['status']]
    inst_dict['addresses'] = dict(public=[], private=[])
    inst_dict['metadata'] = {}
    inst_dict['hostId'] = ''

    return dict(server=inst_dict)


<<<<<<< HEAD
def _entity_inst(inst):
    """ Filters all model attributes save for id and name """
    return dict(server=dict(id=inst['id'], name=inst['display_name']))
=======
def _translate_keys(inst):
    """ Coerces into dictionary format, excluding all model attributes
    save for id and name """
    return dict(server=dict(id=inst['internal_id'], name=inst['display_name']))
>>>>>>> 03a45dc8


class Controller(wsgi.Controller):
    """ The Server API controller for the OpenStack API """

    _serialization_metadata = {
        'application/xml': {
            "attributes": {
                "server": ["id", "imageId", "name", "flavorId", "hostId",
                           "status", "progress"]}}}

    def __init__(self):
        self.compute_api = compute_api.ComputeAPI()
        super(Controller, self).__init__()

    def index(self, req):
        """ Returns a list of server names and ids for a given user """
        return self._items(req, entity_maker=_translate_keys)

    def detail(self, req):
        """ Returns a list of server details for a given user """
        return self._items(req, entity_maker=_translate_detail_keys)

    def _items(self, req, entity_maker):
        """Returns a list of servers for a given user.

        entity_maker - either _translate_detail_keys or _translate_keys
        """
        instance_list = self.compute_api.get_instances(
            req.environ['nova.context'])
        limited_list = common.limited(instance_list, req)
        res = [entity_maker(inst)['server'] for inst in limited_list]
        return dict(servers=res)

    def show(self, req, id):
        """ Returns server details by server id """
        try:
            instance = self.compute_api.get_instance(
                req.environ['nova.context'], int(id))
            return _translate_detail_keys(instance)
        except exception.NotFound:
            return faults.Fault(exc.HTTPNotFound())

    def delete(self, req, id):
        """ Destroys a server """
        try:
            self.compute_api.delete_instance(req.environ['nova.context'],
                int(id))
        except exception.NotFound:
            return faults.Fault(exc.HTTPNotFound())
        return exc.HTTPAccepted()

    def create(self, req):
        """ Creates a new server for a given user """
        env = self._deserialize(req.body, req)
        if not env:
            return faults.Fault(exc.HTTPUnprocessableEntity())

        key_pair = auth_manager.AuthManager.get_key_pairs(
            req.environ['nova.context'])[0]
        instances = self.compute_api.create_instances(
            req.environ['nova.context'],
            instance_types.get_by_flavor_id(env['server']['flavorId']),
            env['server']['imageId'],
            display_name=env['server']['name'],
            description=env['server']['name'],
            key_name=key_pair['name'],
            key_data=key_pair['public_key'])
        return _translate_keys(instances[0])

    def update(self, req, id):
        """ Updates the server name or password """
        inst_dict = self._deserialize(req.body, req)
        if not inst_dict:
            return faults.Fault(exc.HTTPUnprocessableEntity())

        update_dict = {}
        if 'adminPass' in inst_dict['server']:
            update_dict['admin_pass'] = inst_dict['server']['adminPass']
        if 'name' in inst_dict['server']:
            update_dict['display_name'] = inst_dict['server']['name']

        try:
            ctxt = req.environ['nova.context']
            self.compute_api.update_instance(ctxt,
                                             id,
                                             **update_dict)
        except exception.NotFound:
            return faults.Fault(exc.HTTPNotFound())
        return exc.HTTPNoContent()

    def action(self, req, id):
        """ Multi-purpose method used to reboot, rebuild, and
        resize a server """
        input_dict = self._deserialize(req.body, req)
        try:
            reboot_type = input_dict['reboot']['type']
        except Exception:
            raise faults.Fault(exc.HTTPNotImplemented())
        try:
            # TODO(gundlach): pass reboot_type, support soft reboot in
            # virt driver
            self.compute_api.reboot(req.environ['nova.context'], id)
        except:
            return faults.Fault(exc.HTTPUnprocessableEntity())
        return exc.HTTPAccepted()

    def pause(self, req, id):
        """ Permit Admins to Pause the server. """
        ctxt = req.environ['nova.context']
        try:
            self.compute_api.pause(ctxt, id)
        except:
            readable = traceback.format_exc()
            logging.error(_("Compute.api::pause %s"), readable)
            return faults.Fault(exc.HTTPUnprocessableEntity())
        return exc.HTTPAccepted()

    def unpause(self, req, id):
        """ Permit Admins to Unpause the server. """
        ctxt = req.environ['nova.context']
        try:
            self.compute_api.unpause(ctxt, id)
        except:
            readable = traceback.format_exc()
            logging.error(_("Compute.api::unpause %s"), readable)
            return faults.Fault(exc.HTTPUnprocessableEntity())
        return exc.HTTPAccepted()

    def suspend(self, req, id):
        """permit admins to suspend the server"""
        context = req.environ['nova.context']
        try:
            self.compute_api.suspend(context, id)
        except:
            readable = traceback.format_exc()
            logging.error(_("compute.api::suspend %s"), readable)
            return faults.Fault(exc.HTTPUnprocessableEntity())
        return exc.HTTPAccepted()

    def resume(self, req, id):
        """permit admins to resume the server from suspend"""
        context = req.environ['nova.context']
        try:
            self.compute_api.resume(context, id)
        except:
            readable = traceback.format_exc()
            logging.error(_("compute.api::resume %s"), readable)
            return faults.Fault(exc.HTTPUnprocessableEntity())
        return exc.HTTPAccepted()

    def diagnostics(self, req, id):
        """Permit Admins to retrieve server diagnostics."""
        ctxt = req.environ["nova.context"]
        return self.compute_api.get_diagnostics(ctxt, id)

    def actions(self, req, id):
        """Permit Admins to retrieve server actions."""
        ctxt = req.environ["nova.context"]
        return self.compute_api.get_actions(ctxt, id)<|MERGE_RESOLUTION|>--- conflicted
+++ resolved
@@ -64,16 +64,10 @@
     return dict(server=inst_dict)
 
 
-<<<<<<< HEAD
-def _entity_inst(inst):
-    """ Filters all model attributes save for id and name """
-    return dict(server=dict(id=inst['id'], name=inst['display_name']))
-=======
 def _translate_keys(inst):
     """ Coerces into dictionary format, excluding all model attributes
     save for id and name """
-    return dict(server=dict(id=inst['internal_id'], name=inst['display_name']))
->>>>>>> 03a45dc8
+    return dict(server=dict(id=inst['id'], name=inst['display_name']))
 
 
 class Controller(wsgi.Controller):
