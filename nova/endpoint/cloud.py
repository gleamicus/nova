# vim: tabstop=4 shiftwidth=4 softtabstop=4

# Copyright 2010 United States Government as represented by the
# Administrator of the National Aeronautics and Space Administration.
# All Rights Reserved.
#
#    Licensed under the Apache License, Version 2.0 (the "License"); you may
#    not use this file except in compliance with the License. You may obtain
#    a copy of the License at
#
#         http://www.apache.org/licenses/LICENSE-2.0
#
#    Unless required by applicable law or agreed to in writing, software
#    distributed under the License is distributed on an "AS IS" BASIS, WITHOUT
#    WARRANTIES OR CONDITIONS OF ANY KIND, either express or implied. See the
#    License for the specific language governing permissions and limitations
#    under the License.

"""
Cloud Controller: Implementation of EC2 REST API calls, which are
dispatched to other nodes via AMQP RPC. State is via distributed
datastore.
"""

import base64
import logging
import os
import time

from twisted.internet import defer

from nova import db
from nova import exception
from nova import flags
from nova import quota
from nova import rpc
from nova import utils
from nova.auth import rbac
from nova.auth import manager
from nova.compute.instance_types import INSTANCE_TYPES
from nova.endpoint import images


FLAGS = flags.FLAGS
flags.DECLARE('storage_availability_zone', 'nova.volume.manager')


class QuotaError(exception.ApiError):
    """Quota Exceeeded"""
    pass


def _gen_key(user_id, key_name):
    """ Tuck this into AuthManager """
    try:
        mgr = manager.AuthManager()
        private_key, fingerprint = mgr.generate_key_pair(user_id, key_name)
    except Exception as ex:
        return {'exception': ex}
    return {'private_key': private_key, 'fingerprint': fingerprint}


class CloudController(object):
    """ CloudController provides the critical dispatch between
 inbound API calls through the endpoint and messages
 sent to the other nodes.
"""
    def __init__(self):
        self.network_manager = utils.import_object(FLAGS.network_manager)
        self.setup()

    def __str__(self):
        return 'CloudController'

    def setup(self):
        """ Ensure the keychains and folders exist. """
        # FIXME(ja): this should be moved to a nova-manage command,
        # if not setup throw exceptions instead of running
        # Create keys folder, if it doesn't exist
        if not os.path.exists(FLAGS.keys_path):
            os.makedirs(FLAGS.keys_path)
        # Gen root CA, if we don't have one
        root_ca_path = os.path.join(FLAGS.ca_path, FLAGS.ca_file)
        if not os.path.exists(root_ca_path):
            start = os.getcwd()
            os.chdir(FLAGS.ca_path)
            # TODO(vish): Do this with M2Crypto instead
            utils.runthis("Generating root CA: %s", "sh genrootca.sh")
            os.chdir(start)

    def _get_mpi_data(self, project_id):
        result = {}
        for instance in db.instance_get_by_project(None, project_id):
            if instance['fixed_ip']:
                line = '%s slots=%d' % (instance['fixed_ip']['str_id'],
                    INSTANCE_TYPES[instance['instance_type']]['vcpus'])
                if instance['key_name'] in result:
                    result[instance['key_name']].append(line)
                else:
                    result[instance['key_name']] = [line]
        return result

    def get_metadata(self, address):
        instance_ref = db.fixed_ip_get_instance(None, address)
        if instance_ref is None:
            return None
        mpi = self._get_mpi_data(instance_ref['project_id'])
        if instance_ref['key_name']:
            keys = {
                '0': {
                    '_name': instance_ref['key_name'],
                    'openssh-key': instance_ref['key_data']
                }
            }
        else:
            keys = ''
        hostname = instance_ref['hostname']
        floating_ip = db.instance_get_floating_address(None,
                                                       instance_ref['id'])
        data = {
            'user-data': base64.b64decode(instance_ref['user_data']),
            'meta-data': {
                'ami-id': instance_ref['image_id'],
                'ami-launch-index': instance_ref['launch_index'],
                'ami-manifest-path': 'FIXME',
                'block-device-mapping': {  # TODO(vish): replace with real data
                    'ami': 'sda1',
                    'ephemeral0': 'sda2',
                    'root': '/dev/sda1',
                    'swap': 'sda3'
                },
                'hostname': hostname,
                'instance-action': 'none',
                'instance-id': instance_ref['str_id'],
                'instance-type': instance_ref['instance_type'],
                'local-hostname': hostname,
                'local-ipv4': address,
                'kernel-id': instance_ref['kernel_id'],
                'placement': {
                    'availability-zone': 'nova' # TODO(vish): real zone
                },
                'public-hostname': hostname,
                'public-ipv4': floating_ip or '',
                'public-keys': keys,
                'ramdisk-id': instance_ref['ramdisk_id'],
                'reservation-id': instance_ref['reservation_id'],
                'security-groups': '',
                'mpi': mpi
            }
        }
        if False:  # TODO(vish): store ancestor ids
            data['ancestor-ami-ids'] = []
        if False:  # TODO(vish): store product codes
            data['product-codes'] = []
        return data

    @rbac.allow('all')
    def describe_availability_zones(self, context, **kwargs):
        return {'availabilityZoneInfo': [{'zoneName': 'nova',
                                          'zoneState': 'available'}]}

    @rbac.allow('all')
    def describe_regions(self, context, region_name=None, **kwargs):
        # TODO(vish): region_name is an array.  Support filtering
        return {'regionInfo': [{'regionName': 'nova',
                                'regionUrl': FLAGS.ec2_url}]}

    @rbac.allow('all')
    def describe_snapshots(self,
                           context,
                           snapshot_id=None,
                           owner=None,
                           restorable_by=None,
                           **kwargs):
        return {'snapshotSet': [{'snapshotId': 'fixme',
                                 'volumeId': 'fixme',
                                 'status': 'fixme',
                                 'startTime': 'fixme',
                                 'progress': 'fixme',
                                 'ownerId': 'fixme',
                                 'volumeSize': 0,
                                 'description': 'fixme'}]}

    @rbac.allow('all')
    def describe_key_pairs(self, context, key_name=None, **kwargs):
        key_pairs = context.user.get_key_pairs()
        if not key_name is None:
            key_pairs = [x for x in key_pairs if x.name in key_name]

        result = []
        for key_pair in key_pairs:
            # filter out the vpn keys
            suffix = FLAGS.vpn_key_suffix
            if context.user.is_admin() or not key_pair.name.endswith(suffix):
                result.append({
                    'keyName': key_pair.name,
                    'keyFingerprint': key_pair.fingerprint,
                })

        return {'keypairsSet': result}

    @rbac.allow('all')
    def create_key_pair(self, context, key_name, **kwargs):
        dcall = defer.Deferred()
        pool = context.handler.application.settings.get('pool')
        def _complete(kwargs):
            if 'exception' in kwargs:
                dcall.errback(kwargs['exception'])
                return
            dcall.callback({'keyName': key_name,
                'keyFingerprint': kwargs['fingerprint'],
                'keyMaterial': kwargs['private_key']})
        pool.apply_async(_gen_key, [context.user.id, key_name],
            callback=_complete)
        return dcall

    @rbac.allow('all')
    def delete_key_pair(self, context, key_name, **kwargs):
        context.user.delete_key_pair(key_name)
        # aws returns true even if the key doens't exist
        return True

    @rbac.allow('all')
    def describe_security_groups(self, context, group_names, **kwargs):
        groups = {'securityGroupSet': []}

        # Stubbed for now to unblock other things.
        return groups

    @rbac.allow('netadmin')
    def create_security_group(self, context, group_name, **kwargs):
        return True

    @rbac.allow('netadmin')
    def delete_security_group(self, context, group_name, **kwargs):
        return True

    @rbac.allow('projectmanager', 'sysadmin')
    def get_console_output(self, context, instance_id, **kwargs):
        # instance_id is passed in as a list of instances
        instance_ref = db.instance_get_by_str(context, instance_id[0])
        return rpc.call('%s.%s' % (FLAGS.compute_topic,
                                   instance_ref['host']),
                        {"method": "get_console_output",
                         "args": {"context": None,
                                  "instance_id": instance_ref['id']}})

    @rbac.allow('projectmanager', 'sysadmin')
    def describe_volumes(self, context, **kwargs):
        if context.user.is_admin():
            volumes = db.volume_get_all(context)
        else:
            volumes = db.volume_get_by_project(context, context.project.id)

        volumes = [self._format_volume(context, v) for v in volumes]

        return {'volumeSet': volumes}

    def _format_volume(self, context, volume):
        v = {}
        v['volumeId'] = volume['str_id']
        v['status'] = volume['status']
        v['size'] = volume['size']
        v['availabilityZone'] = volume['availability_zone']
        v['createTime'] = volume['created_at']
        if context.user.is_admin():
            v['status'] = '%s (%s, %s, %s, %s)' % (
                volume['status'],
                volume['user_id'],
                volume['host'],
                volume['instance_id'],
                volume['mountpoint'])
        if volume['attach_status'] == 'attached':
            v['attachmentSet'] = [{'attachTime': volume['attach_time'],
                                   'deleteOnTermination': False,
                                   'device': volume['mountpoint'],
                                   'instanceId': volume['instance_id'],
                                   'status': 'attached',
                                   'volume_id': volume['str_id']}]
        else:
            v['attachmentSet'] = [{}]
        return v

    @rbac.allow('projectmanager', 'sysadmin')
    def create_volume(self, context, size, **kwargs):
        # check quota
        size = int(size)
        if quota.allowed_volumes(context, 1, size) < 1:
            logging.warn("Quota exceeeded for %s, tried to create %sG volume",
                         context.project.id, size)
            raise QuotaError("Volume quota exceeded. You cannot "
                             "create a volume of size %s" %
                             size)
        vol = {}
        vol['size'] = size
        vol['user_id'] = context.user.id
        vol['project_id'] = context.project.id
        vol['availability_zone'] = FLAGS.storage_availability_zone
        vol['status'] = "creating"
        vol['attach_status'] = "detached"
        volume_ref = db.volume_create(context, vol)

        rpc.cast(FLAGS.volume_topic, {"method": "create_volume",
                                      "args": {"context": None,
                                               "volume_id": volume_ref['id']}})

        return {'volumeSet': [self._format_volume(context, volume_ref)]}


    @rbac.allow('projectmanager', 'sysadmin')
    def attach_volume(self, context, volume_id, instance_id, device, **kwargs):
        volume_ref = db.volume_get_by_str(context, volume_id)
        # TODO(vish): abstract status checking?
        if volume_ref['attach_status'] == "attached":
            raise exception.ApiError("Volume is already attached")
        instance_ref = db.instance_get_by_str(context, instance_id)
        host = instance_ref['host']
        rpc.cast(db.queue_get_for(context, FLAGS.compute_topic, host),
                                {"method": "attach_volume",
                                 "args": {"context": None,
                                          "volume_id": volume_ref['id'],
                                          "instance_id": instance_ref['id'],
                                          "mountpoint": device}})
        return defer.succeed({'attachTime': volume_ref['attach_time'],
                              'device': volume_ref['mountpoint'],
                              'instanceId': instance_ref['id'],
                              'requestId': context.request_id,
                              'status': volume_ref['attach_status'],
                              'volumeId': volume_ref['id']})

    @rbac.allow('projectmanager', 'sysadmin')
    def detach_volume(self, context, volume_id, **kwargs):
        volume_ref = db.volume_get_by_str(context, volume_id)
        instance_ref = db.volume_get_instance(context, volume_ref['id'])
        if not instance_ref:
            raise exception.Error("Volume isn't attached to anything!")
        # TODO(vish): abstract status checking?
        if volume_ref['status'] == "available":
            raise exception.Error("Volume is already detached")
        try:
            host = instance_ref['host']
            rpc.cast(db.queue_get_for(context, FLAGS.compute_topic, host),
                                {"method": "detach_volume",
                                 "args": {"context": None,
                                          "instance_id": instance_ref['id'],
                                          "volume_id": volume_ref['id']}})
        except exception.NotFound:
            # If the instance doesn't exist anymore,
            # then we need to call detach blind
            db.volume_detached(context)
        return defer.succeed({'attachTime': volume_ref['attach_time'],
                              'device': volume_ref['mountpoint'],
                              'instanceId': instance_ref['str_id'],
                              'requestId': context.request_id,
                              'status': volume_ref['attach_status'],
                              'volumeId': volume_ref['id']})

    def _convert_to_set(self, lst, label):
        if lst == None or lst == []:
            return None
        if not isinstance(lst, list):
            lst = [lst]
        return [{label: x} for x in lst]

    @rbac.allow('all')
    def describe_instances(self, context, **kwargs):
        return defer.succeed(self._format_describe_instances(context))

    def _format_describe_instances(self, context):
        return { 'reservationSet': self._format_instances(context) }

    def _format_run_instances(self, context, reservation_id):
        i = self._format_instances(context, reservation_id)
        assert len(i) == 1
        return i[0]

    def _format_instances(self, context, reservation_id=None):
        reservations = {}
        if reservation_id:
            instances = db.instance_get_by_reservation(context,
                                                       reservation_id)
        else:
            if not context.user.is_admin():
                instances = db.instance_get_all(context)
            else:
                instances = db.instance_get_by_project(context,
                                                       context.project.id)
        for instance in instances:
            if not context.user.is_admin():
                if instance['image_id'] == FLAGS.vpn_image_id:
                    continue
            i = {}
            i['instanceId'] = instance['str_id']
            i['imageId'] = instance['image_id']
            i['instanceState'] = {
                'code': instance['state'],
                'name': instance['state_description']
            }
            fixed_addr = None
            floating_addr = None
            if instance['fixed_ip']:
                fixed_addr = instance['fixed_ip']['str_id']
                if instance['fixed_ip']['floating_ips']:
                    fixed = instance['fixed_ip']
                    floating_addr = fixed['floating_ips'][0]['str_id']
            i['privateDnsName'] = fixed_addr
            i['publicDnsName'] = floating_addr
            i['dnsName'] = i['publicDnsName'] or i['privateDnsName']
            i['keyName'] = instance['key_name']
            if context.user.is_admin():
                i['keyName'] = '%s (%s, %s)' % (i['keyName'],
                    instance['project_id'],
                    instance['host'])
            i['productCodesSet'] = self._convert_to_set([], 'product_codes')
            i['instanceType'] = instance['instance_type']
            i['launchTime'] = instance['created_at']
            i['amiLaunchIndex'] = instance['launch_index']
            if not reservations.has_key(instance['reservation_id']):
                r = {}
                r['reservationId'] = instance['reservation_id']
                r['ownerId'] = instance['project_id']
                r['groupSet'] = self._convert_to_set([], 'groups')
                r['instancesSet'] = []
                reservations[instance['reservation_id']] = r
            reservations[instance['reservation_id']]['instancesSet'].append(i)

        return list(reservations.values())

    @rbac.allow('all')
    def describe_addresses(self, context, **kwargs):
        return self.format_addresses(context)

    def format_addresses(self, context):
        addresses = []
        if context.user.is_admin():
            iterator = db.floating_ip_get_all(context)
        else:
            iterator = db.floating_ip_get_by_project(context,
                                                     context.project.id)
        for floating_ip_ref in iterator:
            address = floating_ip_ref['str_id']
            instance_id = None
            if (floating_ip_ref['fixed_ip']
                and floating_ip_ref['fixed_ip']['instance']):
                instance_id = floating_ip_ref['fixed_ip']['instance']['str_id']
            address_rv = {'public_ip': address,
                          'instance_id': instance_id}
            if context.user.is_admin():
                details = "%s (%s)" % (address_rv['instance_id'],
                                       floating_ip_ref['project_id'])
                address_rv['instance_id'] = details
            addresses.append(address_rv)
        return {'addressesSet': addresses}

    @rbac.allow('netadmin')
    @defer.inlineCallbacks
    def allocate_address(self, context, **kwargs):
        # check quota
        if quota.allowed_floating_ips(context, 1) < 1:
            logging.warn("Quota exceeeded for %s, tried to allocate address",
                         context.project.id)
            raise QuotaError("Address quota exceeded. You cannot "
                             "allocate any more addresses")
        network_topic = yield self._get_network_topic(context)
        public_ip = yield rpc.call(network_topic,
                         {"method": "allocate_floating_ip",
                          "args": {"context": None,
                                   "project_id": context.project.id}})
        defer.returnValue({'addressSet': [{'publicIp': public_ip}]})

    @rbac.allow('netadmin')
    @defer.inlineCallbacks
    def release_address(self, context, public_ip, **kwargs):
        # NOTE(vish): Should we make sure this works?
        floating_ip_ref = db.floating_ip_get_by_address(context, public_ip)
        network_topic = yield self._get_network_topic(context)
        rpc.cast(network_topic,
                 {"method": "deallocate_floating_ip",
                  "args": {"context": None,
                           "floating_address": floating_ip_ref['str_id']}})
        defer.returnValue({'releaseResponse': ["Address released."]})

    @rbac.allow('netadmin')
    @defer.inlineCallbacks
    def associate_address(self, context, instance_id, public_ip, **kwargs):
        instance_ref = db.instance_get_by_str(context, instance_id)
        fixed_ip_ref = db.fixed_ip_get_by_instance(context, instance_ref['id'])
        floating_ip_ref = db.floating_ip_get_by_address(context, public_ip)
        network_topic = yield self._get_network_topic(context)
        rpc.cast(network_topic,
                 {"method": "associate_floating_ip",
                  "args": {"context": None,
                           "floating_address": floating_ip_ref['str_id'],
                           "fixed_address": fixed_ip_ref['str_id']}})
        defer.returnValue({'associateResponse': ["Address associated."]})

    @rbac.allow('netadmin')
    @defer.inlineCallbacks
    def disassociate_address(self, context, public_ip, **kwargs):
        floating_ip_ref = db.floating_ip_get_by_address(context, public_ip)
        network_topic = yield self._get_network_topic(context)
        rpc.cast(network_topic,
                 {"method": "disassociate_floating_ip",
                  "args": {"context": None,
                           "floating_address": floating_ip_ref['str_id']}})
        defer.returnValue({'disassociateResponse': ["Address disassociated."]})

    @defer.inlineCallbacks
    def _get_network_topic(self, context):
        """Retrieves the network host for a project"""
        network_ref = db.project_get_network(context, context.project.id)
        host = network_ref['host']
        if not host:
            host = yield rpc.call(FLAGS.network_topic,
                                  {"method": "set_network_host",
                                   "args": {"context": None,
                                            "project_id": context.project.id}})
        defer.returnValue(db.queue_get_for(context, FLAGS.network_topic, host))

    @rbac.allow('projectmanager', 'sysadmin')
    @defer.inlineCallbacks
    def run_instances(self, context, **kwargs):
        instance_type = kwargs.get('instance_type', 'm1.small')
        if instance_type not in INSTANCE_TYPES:
            raise exception.ApiError("Unknown instance type: %s",
                                     instance_type)
        # check quota
        max_instances = int(kwargs.get('max_count', 1))
        min_instances = int(kwargs.get('min_count', max_instances))
        num_instances = quota.allowed_instances(context,
                                                max_instances,
                                                instance_type)
        if num_instances < min_instances:
            logging.warn("Quota exceeeded for %s, tried to run %s instances",
                         context.project.id, min_instances)
            raise QuotaError("Instance quota exceeded. You can only "
                             "run %s more instances of this type." %
                             num_instances, "InstanceLimitExceeded")
        # make sure user can access the image
        # vpn image is private so it doesn't show up on lists
        vpn = kwargs['image_id'] == FLAGS.vpn_image_id

        if not vpn:
            image = images.get(context, kwargs['image_id'])

        # FIXME(ja): if image is vpn, this breaks
        # get defaults from imagestore
        image_id = image['imageId']
        kernel_id = image.get('kernelId', FLAGS.default_kernel)
        ramdisk_id = image.get('ramdiskId', FLAGS.default_ramdisk)

        # API parameters overrides of defaults
        kernel_id = kwargs.get('kernel_id', kernel_id)
        ramdisk_id = kwargs.get('ramdisk_id', ramdisk_id)

        # make sure we have access to kernel and ramdisk
        images.get(context, kernel_id)
        images.get(context, ramdisk_id)

        logging.debug("Going to run %s instances...", num_instances)
        launch_time = time.strftime('%Y-%m-%dT%H:%M:%SZ', time.gmtime())
        key_data = None
        if kwargs.has_key('key_name'):
            key_pair = context.user.get_key_pair(kwargs['key_name'])
            if not key_pair:
                raise exception.ApiError('Key Pair %s not found' %
                                         kwargs['key_name'])
            key_data = key_pair.public_key

        # TODO: Get the real security group of launch in here
        security_group = "default"

        reservation_id = utils.generate_uid('r')
        base_options = {}
        base_options['image_id'] = image_id
        base_options['kernel_id'] = kernel_id
        base_options['ramdisk_id'] = ramdisk_id
        base_options['reservation_id'] = reservation_id
        base_options['key_data'] = key_data
        base_options['key_name'] = kwargs.get('key_name', None)
        base_options['user_id'] = context.user.id
        base_options['project_id'] = context.project.id
        base_options['user_data'] = kwargs.get('user_data', '')
        base_options['security_group'] = security_group
        base_options['instance_type'] = instance_type

        type_data = INSTANCE_TYPES[instance_type]
        base_options['memory_mb'] = type_data['memory_mb']
        base_options['vcpus'] = type_data['vcpus']
        base_options['local_gb'] = type_data['local_gb']

<<<<<<< HEAD
        for num in range(num_instances):
            inst_id = db.instance_create(context, base_options)['id']
=======
        for num in range(int(kwargs['max_count'])):
            instance_ref = db.instance_create(context, base_options)
            inst_id = instance_ref['id']
>>>>>>> e21c310c

            inst = {}
            inst['mac_address'] = utils.generate_mac()
            inst['launch_index'] = num
            inst['hostname'] = instance_ref['str_id']
            db.instance_update(context, inst_id, inst)
            address = self.network_manager.allocate_fixed_ip(context,
                                                             inst_id,
                                                             vpn)

            # TODO(vish): This probably should be done in the scheduler
            #             network is setup when host is assigned
            network_topic = yield self._get_network_topic(context)
            rpc.call(network_topic,
                     {"method": "setup_fixed_ip",
                      "args": {"context": None,
                               "address": address}})

            rpc.cast(FLAGS.compute_topic,
                 {"method": "run_instance",
                  "args": {"context": None,
                           "instance_id": inst_id}})
            logging.debug("Casting to node for %s/%s's instance %s" %
                      (context.project.name, context.user.name, inst_id))
        defer.returnValue(self._format_run_instances(context,
                                                     reservation_id))


    @rbac.allow('projectmanager', 'sysadmin')
    @defer.inlineCallbacks
    def terminate_instances(self, context, instance_id, **kwargs):
        logging.debug("Going to start terminating instances")
        for id_str in instance_id:
            logging.debug("Going to try and terminate %s" % id_str)
            try:
                instance_ref = db.instance_get_by_str(context, id_str)
            except exception.NotFound:
                logging.warning("Instance %s was not found during terminate"
                                % id_str)
                continue

            # FIXME(ja): where should network deallocate occur?
            address = db.instance_get_floating_address(context,
                                                       instance_ref['id'])
            if address:
                logging.debug("Disassociating address %s" % address)
                # NOTE(vish): Right now we don't really care if the ip is
                #             disassociated.  We may need to worry about
                #             checking this later.  Perhaps in the scheduler?
                network_topic = yield self._get_network_topic(context)
                rpc.cast(network_topic,
                         {"method": "disassociate_floating_ip",
                          "args": {"context": None,
                                   "address": address}})

            address = db.instance_get_fixed_address(context,
                                                    instance_ref['id'])
            if address:
                logging.debug("Deallocating address %s" % address)
                # NOTE(vish): Currently, nothing needs to be done on the
                #             network node until release. If this changes,
                #             we will need to cast here.
                self.network.deallocate_fixed_ip(context, address)

            host = instance_ref['host']
            if host:
                rpc.cast(db.queue_get_for(context, FLAGS.compute_topic, host),
                         {"method": "terminate_instance",
                          "args": {"context": None,
                                   "instance_id": instance_ref['id']}})
            else:
                db.instance_destroy(context, instance_ref['id'])
        defer.returnValue(True)

    @rbac.allow('projectmanager', 'sysadmin')
    def reboot_instances(self, context, instance_id, **kwargs):
        """instance_id is a list of instance ids"""
        for id_str in instance_id:
            instance_ref = db.instance_get_by_str(context, id_str)
            host = instance_ref['host']
            rpc.cast(db.queue_get_for(context, FLAGS.compute_topic, host),
                     {"method": "reboot_instance",
                      "args": {"context": None,
                               "instance_id": instance_ref['id']}})
        return defer.succeed(True)

    @rbac.allow('projectmanager', 'sysadmin')
    def delete_volume(self, context, volume_id, **kwargs):
        # TODO: return error if not authorized
        volume_ref = db.volume_get_by_str(context, volume_id)
        host = volume_ref['host']
        rpc.cast(db.queue_get_for(context, FLAGS.volume_topic, host),
                            {"method": "delete_volume",
                             "args": {"context": None,
                                      "volume_id": volume_ref['id']}})
        return defer.succeed(True)

    @rbac.allow('all')
    def describe_images(self, context, image_id=None, **kwargs):
        # The objectstore does its own authorization for describe
        imageSet = images.list(context, image_id)
        return defer.succeed({'imagesSet': imageSet})

    @rbac.allow('projectmanager', 'sysadmin')
    def deregister_image(self, context, image_id, **kwargs):
        # FIXME: should the objectstore be doing these authorization checks?
        images.deregister(context, image_id)
        return defer.succeed({'imageId': image_id})

    @rbac.allow('projectmanager', 'sysadmin')
    def register_image(self, context, image_location=None, **kwargs):
        # FIXME: should the objectstore be doing these authorization checks?
        if image_location is None and kwargs.has_key('name'):
            image_location = kwargs['name']
        image_id = images.register(context, image_location)
        logging.debug("Registered %s as %s" % (image_location, image_id))

        return defer.succeed({'imageId': image_id})

    @rbac.allow('all')
    def describe_image_attribute(self, context, image_id, attribute, **kwargs):
        if attribute != 'launchPermission':
            raise exception.ApiError('attribute not supported: %s' % attribute)
        try:
            image = images.list(context, image_id)[0]
        except IndexError:
            raise exception.ApiError('invalid id: %s' % image_id)
        result = {'image_id': image_id, 'launchPermission': []}
        if image['isPublic']:
            result['launchPermission'].append({'group': 'all'})
        return defer.succeed(result)

    @rbac.allow('projectmanager', 'sysadmin')
    def modify_image_attribute(self, context, image_id, attribute, operation_type, **kwargs):
        # TODO(devcamcar): Support users and groups other than 'all'.
        if attribute != 'launchPermission':
            raise exception.ApiError('attribute not supported: %s' % attribute)
        if not 'user_group' in kwargs:
            raise exception.ApiError('user or group not specified')
        if len(kwargs['user_group']) != 1 and kwargs['user_group'][0] != 'all':
            raise exception.ApiError('only group "all" is supported')
        if not operation_type in ['add', 'remove']:
            raise exception.ApiError('operation_type must be add or remove')
        result = images.modify(context, image_id, operation_type)
        return defer.succeed(result)<|MERGE_RESOLUTION|>--- conflicted
+++ resolved
@@ -589,14 +589,9 @@
         base_options['vcpus'] = type_data['vcpus']
         base_options['local_gb'] = type_data['local_gb']
 
-<<<<<<< HEAD
         for num in range(num_instances):
-            inst_id = db.instance_create(context, base_options)['id']
-=======
-        for num in range(int(kwargs['max_count'])):
             instance_ref = db.instance_create(context, base_options)
             inst_id = instance_ref['id']
->>>>>>> e21c310c
 
             inst = {}
             inst['mac_address'] = utils.generate_mac()
