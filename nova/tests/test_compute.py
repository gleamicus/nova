# vim: tabstop=4 shiftwidth=4 softtabstop=4

# Copyright 2010 United States Government as represented by the
# Administrator of the National Aeronautics and Space Administration.
# All Rights Reserved.
#
#    Licensed under the Apache License, Version 2.0 (the "License"); you may
#    not use this file except in compliance with the License. You may obtain
#    a copy of the License at
#
#         http://www.apache.org/licenses/LICENSE-2.0
#
#    Unless required by applicable law or agreed to in writing, software
#    distributed under the License is distributed on an "AS IS" BASIS, WITHOUT
#    WARRANTIES OR CONDITIONS OF ANY KIND, either express or implied. See the
#    License for the specific language governing permissions and limitations
#    under the License.
"""
Tests For Compute
"""

import mox
import stubout

from nova.auth import manager
from nova import compute
from nova.compute import instance_types
from nova.compute import manager as compute_manager
from nova.compute import power_state
from nova import context
from nova import db
from nova.db.sqlalchemy import models
from nova import exception
from nova import flags
import nova.image.fake
from nova import log as logging
from nova import rpc
from nova import test
from nova import utils
from nova.notifier import test_notifier

LOG = logging.getLogger('nova.tests.compute')
FLAGS = flags.FLAGS
flags.DECLARE('stub_network', 'nova.compute.manager')
flags.DECLARE('live_migration_retry_count', 'nova.compute.manager')


class FakeTime(object):
    def __init__(self):
        self.counter = 0

    def sleep(self, t):
        self.counter += t


def nop_report_driver_status(self):
    pass


class ComputeTestCase(test.TestCase):
    """Test case for compute"""
    def setUp(self):
        super(ComputeTestCase, self).setUp()
        self.flags(connection_type='fake',
                   stub_network=True,
                   notification_driver='nova.notifier.test_notifier',
                   network_manager='nova.network.manager.FlatManager')
        self.compute = utils.import_object(FLAGS.compute_manager)
        self.compute_api = compute.API()
        self.manager = manager.AuthManager()
        self.user = self.manager.create_user('fake', 'fake', 'fake')
        self.project = self.manager.create_project('fake', 'fake', 'fake')
        self.context = context.RequestContext('fake', 'fake', False)
        test_notifier.NOTIFICATIONS = []

        def fake_show(meh, context, id):
            return {'id': 1, 'properties': {'kernel_id': 1, 'ramdisk_id': 1}}

        self.stubs.Set(nova.image.fake._FakeImageService, 'show', fake_show)

    def tearDown(self):
        self.manager.delete_user(self.user)
        self.manager.delete_project(self.project)
        super(ComputeTestCase, self).tearDown()

    def _create_instance(self, params={}):
        """Create a test instance"""
        inst = {}
        inst['image_ref'] = 1
        inst['reservation_id'] = 'r-fakeres'
        inst['launch_time'] = '10'
        inst['user_id'] = self.user.id
        inst['project_id'] = self.project.id
        type_id = instance_types.get_instance_type_by_name('m1.tiny')['id']
        inst['instance_type_id'] = type_id
        inst['ami_launch_index'] = 0
        inst.update(params)
        return db.instance_create(self.context, inst)['id']

    def _create_instance_type(self, params={}):
        """Create a test instance"""
        context = self.context.elevated()
        inst = {}
        inst['name'] = 'm1.small'
        inst['memory_mb'] = '1024'
        inst['vcpus'] = '1'
        inst['local_gb'] = '20'
        inst['flavorid'] = '1'
        inst['swap'] = '2048'
        inst['rxtx_quota'] = 100
        inst['rxtx_cap'] = 200
        inst.update(params)
        return db.instance_type_create(context, inst)['id']

    def _create_group(self):
        values = {'name': 'testgroup',
                  'description': 'testgroup',
                  'user_id': self.user.id,
                  'project_id': self.project.id}
        return db.security_group_create(self.context, values)

    def _get_dummy_instance(self):
        """Get mock-return-value instance object
           Use this when any testcase executed later than test_run_terminate
        """
        vol1 = models.Volume()
        vol1['id'] = 1
        vol2 = models.Volume()
        vol2['id'] = 2
        instance_ref = models.Instance()
        instance_ref['id'] = 1
        instance_ref['volumes'] = [vol1, vol2]
        instance_ref['hostname'] = 'hostname-1'
        instance_ref['host'] = 'dummy'
        return instance_ref

    def test_create_instance_defaults_display_name(self):
        """Verify that an instance cannot be created without a display_name."""
        cases = [dict(), dict(display_name=None)]
        for instance in cases:
            ref = self.compute_api.create(self.context,
                instance_types.get_default_instance_type(), None, **instance)
            try:
                self.assertNotEqual(ref[0]['display_name'], None)
            finally:
                db.instance_destroy(self.context, ref[0]['id'])

    def test_create_instance_associates_security_groups(self):
        """Make sure create associates security groups"""
        group = self._create_group()
        ref = self.compute_api.create(
                self.context,
                instance_type=instance_types.get_default_instance_type(),
                image_href=None,
                security_group=['testgroup'])
        try:
            self.assertEqual(len(db.security_group_get_by_instance(
                             self.context, ref[0]['id'])), 1)
            group = db.security_group_get(self.context, group['id'])
            self.assert_(len(group.instances) == 1)
        finally:
            db.security_group_destroy(self.context, group['id'])
            db.instance_destroy(self.context, ref[0]['id'])

    def test_default_hostname_generator(self):
        cases = [(None, 'server_1'), ('Hello, Server!', 'hello_server'),
                 ('<}\x1fh\x10e\x08l\x02l\x05o\x12!{>', 'hello')]
        for display_name, hostname in cases:
            ref = self.compute_api.create(self.context,
                instance_types.get_default_instance_type(), None,
                display_name=display_name)
            try:
                self.assertEqual(ref[0]['hostname'], hostname)
            finally:
                db.instance_destroy(self.context, ref[0]['id'])

    def test_destroy_instance_disassociates_security_groups(self):
        """Make sure destroying disassociates security groups"""
        group = self._create_group()

        ref = self.compute_api.create(
                self.context,
                instance_type=instance_types.get_default_instance_type(),
                image_href=None,
                security_group=['testgroup'])
        try:
            db.instance_destroy(self.context, ref[0]['id'])
            group = db.security_group_get(self.context, group['id'])
            self.assert_(len(group.instances) == 0)
        finally:
            db.security_group_destroy(self.context, group['id'])

    def test_destroy_security_group_disassociates_instances(self):
        """Make sure destroying security groups disassociates instances"""
        group = self._create_group()

        ref = self.compute_api.create(
                self.context,
                instance_type=instance_types.get_default_instance_type(),
                image_href=None,
                security_group=['testgroup'])

        try:
            db.security_group_destroy(self.context, group['id'])
            group = db.security_group_get(context.get_admin_context(
                                          read_deleted=True), group['id'])
            self.assert_(len(group.instances) == 0)
        finally:
            db.instance_destroy(self.context, ref[0]['id'])

    def test_run_terminate(self):
        """Make sure it is possible to  run and terminate instance"""
        instance_id = self._create_instance()

        self.compute.run_instance(self.context, instance_id)

        instances = db.instance_get_all(context.get_admin_context())
        LOG.info(_("Running instances: %s"), instances)
        self.assertEqual(len(instances), 1)

        self.compute.terminate_instance(self.context, instance_id)

        instances = db.instance_get_all(context.get_admin_context())
        LOG.info(_("After terminating instances: %s"), instances)
        self.assertEqual(len(instances), 0)

    def test_run_terminate_timestamps(self):
        """Make sure timestamps are set for launched and destroyed"""
        instance_id = self._create_instance()
        instance_ref = db.instance_get(self.context, instance_id)
        self.assertEqual(instance_ref['launched_at'], None)
        self.assertEqual(instance_ref['deleted_at'], None)
        launch = utils.utcnow()
        self.compute.run_instance(self.context, instance_id)
        instance_ref = db.instance_get(self.context, instance_id)
        self.assert_(instance_ref['launched_at'] > launch)
        self.assertEqual(instance_ref['deleted_at'], None)
        terminate = utils.utcnow()
        self.compute.terminate_instance(self.context, instance_id)
        self.context = self.context.elevated(True)
        instance_ref = db.instance_get(self.context, instance_id)
        self.assert_(instance_ref['launched_at'] < terminate)
        self.assert_(instance_ref['deleted_at'] > terminate)

    def test_stop(self):
        """Ensure instance can be stopped"""
        instance_id = self._create_instance()
        self.compute.run_instance(self.context, instance_id)
        self.compute.stop_instance(self.context, instance_id)
        self.compute.terminate_instance(self.context, instance_id)

    def test_start(self):
        """Ensure instance can be started"""
        instance_id = self._create_instance()
        self.compute.run_instance(self.context, instance_id)
        self.compute.stop_instance(self.context, instance_id)
        self.compute.start_instance(self.context, instance_id)
        self.compute.terminate_instance(self.context, instance_id)

    def test_pause(self):
        """Ensure instance can be paused"""
        instance_id = self._create_instance()
        self.compute.run_instance(self.context, instance_id)
        self.compute.pause_instance(self.context, instance_id)
        self.compute.unpause_instance(self.context, instance_id)
        self.compute.terminate_instance(self.context, instance_id)

    def test_suspend(self):
        """ensure instance can be suspended"""
        instance_id = self._create_instance()
        self.compute.run_instance(self.context, instance_id)
        self.compute.suspend_instance(self.context, instance_id)
        self.compute.resume_instance(self.context, instance_id)
        self.compute.terminate_instance(self.context, instance_id)

    def test_reboot(self):
        """Ensure instance can be rebooted"""
        instance_id = self._create_instance()
        self.compute.run_instance(self.context, instance_id)
        self.compute.reboot_instance(self.context, instance_id)
        self.compute.terminate_instance(self.context, instance_id)

    def test_set_admin_password(self):
        """Ensure instance can have its admin password set"""
        instance_id = self._create_instance()
        self.compute.run_instance(self.context, instance_id)
        self.compute.set_admin_password(self.context, instance_id)
        self.compute.terminate_instance(self.context, instance_id)

    def test_inject_file(self):
        """Ensure we can write a file to an instance"""
        instance_id = self._create_instance()
        self.compute.run_instance(self.context, instance_id)
        self.compute.inject_file(self.context, instance_id, "/tmp/test",
                "File Contents")
        self.compute.terminate_instance(self.context, instance_id)

    def test_agent_update(self):
        """Ensure instance can have its agent updated"""
        instance_id = self._create_instance()
        self.compute.run_instance(self.context, instance_id)
        self.compute.agent_update(self.context, instance_id,
                'http://127.0.0.1/agent', '00112233445566778899aabbccddeeff')
        self.compute.terminate_instance(self.context, instance_id)

    def test_snapshot(self):
        """Ensure instance can be snapshotted"""
        instance_id = self._create_instance()
        name = "myfakesnapshot"
        self.compute.run_instance(self.context, instance_id)
        self.compute.snapshot_instance(self.context, instance_id, name)
        self.compute.terminate_instance(self.context, instance_id)

    def test_console_output(self):
        """Make sure we can get console output from instance"""
        instance_id = self._create_instance()
        self.compute.run_instance(self.context, instance_id)

        console = self.compute.get_console_output(self.context,
                                                        instance_id)
        self.assert_(console)
        self.compute.terminate_instance(self.context, instance_id)

    def test_ajax_console(self):
        """Make sure we can get console output from instance"""
        instance_id = self._create_instance()
        self.compute.run_instance(self.context, instance_id)

        console = self.compute.get_ajax_console(self.context,
                                                instance_id)
        self.assert_(set(['token', 'host', 'port']).issubset(console.keys()))
        self.compute.terminate_instance(self.context, instance_id)

    def test_vnc_console(self):
        """Make sure we can a vnc console for an instance."""
        instance_id = self._create_instance()
        self.compute.run_instance(self.context, instance_id)

        console = self.compute.get_vnc_console(self.context,
                                               instance_id)
        self.assert_(console)
        self.compute.terminate_instance(self.context, instance_id)

    def test_run_instance_usage_notification(self):
        """Ensure run instance generates apropriate usage notification"""
        instance_id = self._create_instance()
        self.compute.run_instance(self.context, instance_id)
        self.assertEquals(len(test_notifier.NOTIFICATIONS), 1)
        msg = test_notifier.NOTIFICATIONS[0]
        self.assertEquals(msg['priority'], 'INFO')
        self.assertEquals(msg['event_type'], 'compute.instance.create')
        payload = msg['payload']
        self.assertEquals(payload['tenant_id'], self.project.id)
        self.assertEquals(payload['user_id'], self.user.id)
        self.assertEquals(payload['instance_id'], instance_id)
        self.assertEquals(payload['instance_type'], 'm1.tiny')
        type_id = instance_types.get_instance_type_by_name('m1.tiny')['id']
        self.assertEquals(str(payload['instance_type_id']), str(type_id))
        self.assertTrue('display_name' in payload)
        self.assertTrue('created_at' in payload)
        self.assertTrue('launched_at' in payload)
        self.assertEquals(payload['image_ref'], '1')
        self.compute.terminate_instance(self.context, instance_id)

    def test_terminate_usage_notification(self):
        """Ensure terminate_instance generates apropriate usage notification"""
        instance_id = self._create_instance()
        self.compute.run_instance(self.context, instance_id)
        test_notifier.NOTIFICATIONS = []
        self.compute.terminate_instance(self.context, instance_id)

        self.assertEquals(len(test_notifier.NOTIFICATIONS), 1)
        msg = test_notifier.NOTIFICATIONS[0]
        self.assertEquals(msg['priority'], 'INFO')
        self.assertEquals(msg['event_type'], 'compute.instance.delete')
        payload = msg['payload']
        self.assertEquals(payload['tenant_id'], self.project.id)
        self.assertEquals(payload['user_id'], self.user.id)
        self.assertEquals(payload['instance_id'], instance_id)
        self.assertEquals(payload['instance_type'], 'm1.tiny')
        type_id = instance_types.get_instance_type_by_name('m1.tiny')['id']
        self.assertEquals(str(payload['instance_type_id']), str(type_id))
        self.assertTrue('display_name' in payload)
        self.assertTrue('created_at' in payload)
        self.assertTrue('launched_at' in payload)
        self.assertEquals(payload['image_ref'], '1')

    def test_run_instance_existing(self):
        """Ensure failure when running an instance that already exists"""
        instance_id = self._create_instance()
        self.compute.run_instance(self.context, instance_id)
        self.assertRaises(exception.Error,
                          self.compute.run_instance,
                          self.context,
                          instance_id)
        self.compute.terminate_instance(self.context, instance_id)

    def test_lock(self):
        """ensure locked instance cannot be changed"""
        instance_id = self._create_instance()
        self.compute.run_instance(self.context, instance_id)

        non_admin_context = context.RequestContext(None, None, False, False)

        # decorator should return False (fail) with locked nonadmin context
        self.compute.lock_instance(self.context, instance_id)
        ret_val = self.compute.reboot_instance(non_admin_context, instance_id)
        self.assertEqual(ret_val, False)

        # decorator should return None (success) with unlocked nonadmin context
        self.compute.unlock_instance(self.context, instance_id)
        ret_val = self.compute.reboot_instance(non_admin_context, instance_id)
        self.assertEqual(ret_val, None)

        self.compute.terminate_instance(self.context, instance_id)

    def test_finish_resize(self):
        """Contrived test to ensure finish_resize doesn't raise anything"""

        def fake(*args, **kwargs):
            pass

        self.stubs.Set(self.compute.driver, 'finish_resize', fake)
        self.stubs.Set(self.compute.network_api, 'get_instance_nw_info', fake)
        context = self.context.elevated()
        instance_id = self._create_instance()
        instance_ref = db.instance_get(context, instance_id)
        self.compute.prep_resize(context, instance_ref['uuid'], 1)
        migration_ref = db.migration_get_by_instance_and_status(context,
                instance_ref['uuid'], 'pre-migrating')
        try:
            self.compute.finish_resize(context, instance_ref['uuid'],
                    int(migration_ref['id']), {})
        except KeyError, e:
            # Only catch key errors. We want other reasons for the test to
            # fail to actually error out so we don't obscure anything
            self.fail()

        self.compute.terminate_instance(self.context, instance_id)

    def test_resize_instance_notification(self):
        """Ensure notifications on instance migrate/resize"""
        instance_id = self._create_instance()
        context = self.context.elevated()
        inst_ref = db.instance_get(context, instance_id)

        self.compute.run_instance(self.context, instance_id)
        test_notifier.NOTIFICATIONS = []

        db.instance_update(self.context, instance_id, {'host': 'foo'})
        self.compute.prep_resize(context, inst_ref['uuid'], 1)
        migration_ref = db.migration_get_by_instance_and_status(context,
                inst_ref['uuid'], 'pre-migrating')

        self.assertEquals(len(test_notifier.NOTIFICATIONS), 1)
        msg = test_notifier.NOTIFICATIONS[0]
        self.assertEquals(msg['priority'], 'INFO')
        self.assertEquals(msg['event_type'], 'compute.instance.resize.prep')
        payload = msg['payload']
        self.assertEquals(payload['tenant_id'], self.project.id)
        self.assertEquals(payload['user_id'], self.user.id)
        self.assertEquals(payload['instance_id'], instance_id)
        self.assertEquals(payload['instance_type'], 'm1.tiny')
        type_id = instance_types.get_instance_type_by_name('m1.tiny')['id']
        self.assertEquals(str(payload['instance_type_id']), str(type_id))
        self.assertTrue('display_name' in payload)
        self.assertTrue('created_at' in payload)
        self.assertTrue('launched_at' in payload)
        self.assertEquals(payload['image_ref'], '1')
        self.compute.terminate_instance(context, instance_id)

    def test_resize_instance(self):
        """Ensure instance can be migrated/resized"""
        instance_id = self._create_instance()
        context = self.context.elevated()
        inst_ref = db.instance_get(context, instance_id)

        self.compute.run_instance(self.context, instance_id)
        db.instance_update(self.context, inst_ref['uuid'],
                           {'host': 'foo'})
        self.compute.prep_resize(context, inst_ref['uuid'], 1)
        migration_ref = db.migration_get_by_instance_and_status(context,
                inst_ref['uuid'], 'pre-migrating')
        self.compute.resize_instance(context, inst_ref['uuid'],
                migration_ref['id'])
        self.compute.terminate_instance(context, instance_id)

    def test_resize_invalid_flavor_fails(self):
        """Ensure invalid flavors raise"""
        instance_id = self._create_instance()
        context = self.context.elevated()
        self.compute.run_instance(self.context, instance_id)

        self.assertRaises(exception.NotFound, self.compute_api.resize,
                context, instance_id, 200)

        self.compute.terminate_instance(context, instance_id)

    def test_resize_down_fails(self):
        """Ensure resizing down raises and fails"""
        context = self.context.elevated()
        instance_id = self._create_instance()

        self.compute.run_instance(self.context, instance_id)
        inst_type = instance_types.get_instance_type_by_name('m1.xlarge')
        db.instance_update(self.context, instance_id,
                {'instance_type_id': inst_type['id']})

        self.assertRaises(exception.ApiError, self.compute_api.resize,
                context, instance_id, 1)

        self.compute.terminate_instance(context, instance_id)

    def test_resize_same_size_fails(self):
        """Ensure invalid flavors raise"""
        context = self.context.elevated()
        instance_id = self._create_instance()

        self.compute.run_instance(self.context, instance_id)

        self.assertRaises(exception.ApiError, self.compute_api.resize,
                context, instance_id, 1)

        self.compute.terminate_instance(context, instance_id)

    def test_finish_revert_resize(self):
        """Ensure that the flavor is reverted to the original on revert"""
        context = self.context.elevated()
        instance_id = self._create_instance()

        def fake(*args, **kwargs):
            pass

        self.stubs.Set(self.compute.driver, 'finish_resize', fake)
        self.stubs.Set(self.compute.driver, 'revert_resize', fake)
        self.stubs.Set(self.compute.network_api, 'get_instance_nw_info', fake)

        self.compute.run_instance(self.context, instance_id)

        # Confirm the instance size before the resize starts
        inst_ref = db.instance_get(context, instance_id)
        instance_type_ref = db.instance_type_get(context,
                inst_ref['instance_type_id'])
        self.assertEqual(instance_type_ref['flavorid'], 1)

        db.instance_update(self.context, instance_id, {'host': 'foo'})

        self.compute.prep_resize(context, inst_ref['uuid'], 3)

        migration_ref = db.migration_get_by_instance_and_status(context,
                inst_ref['uuid'], 'pre-migrating')

        self.compute.resize_instance(context, inst_ref['uuid'],
                migration_ref['id'])
        self.compute.finish_resize(context, inst_ref['uuid'],
                    int(migration_ref['id']), {})

        # Prove that the instance size is now the new size
        inst_ref = db.instance_get(context, instance_id)
        instance_type_ref = db.instance_type_get(context,
                inst_ref['instance_type_id'])
        self.assertEqual(instance_type_ref['flavorid'], 3)

        # Finally, revert and confirm the old flavor has been applied
        self.compute.revert_resize(context, inst_ref['uuid'],
                migration_ref['id'])
        self.compute.finish_revert_resize(context, inst_ref['uuid'],
                migration_ref['id'])

        inst_ref = db.instance_get(context, instance_id)
        instance_type_ref = db.instance_type_get(context,
                inst_ref['instance_type_id'])
        self.assertEqual(instance_type_ref['flavorid'], 1)

        self.compute.terminate_instance(context, instance_id)

    def test_get_by_flavor_id(self):
        type = instance_types.get_instance_type_by_flavor_id(1)
        self.assertEqual(type['name'], 'm1.tiny')

    def test_resize_same_source_fails(self):
        """Ensure instance fails to migrate when source and destination are
        the same host"""
        instance_id = self._create_instance()
        self.compute.run_instance(self.context, instance_id)
        self.assertRaises(exception.Error, self.compute.prep_resize,
                self.context, instance_id, 1)
        self.compute.terminate_instance(self.context, instance_id)

    def test_migrate(self):
        context = self.context.elevated()
        instance_id = self._create_instance()
        self.compute.run_instance(self.context, instance_id)
        # Migrate simply calls resize() without a flavor_id.
        self.compute_api.resize(context, instance_id, None)
        self.compute.terminate_instance(context, instance_id)

    def _setup_other_managers(self):
        self.volume_manager = utils.import_object(FLAGS.volume_manager)
        self.network_manager = utils.import_object(FLAGS.network_manager)
        self.compute_driver = utils.import_object(FLAGS.compute_driver)

    def test_pre_live_migration_instance_has_no_fixed_ip(self):
        """Confirm raising exception if instance doesn't have fixed_ip."""
        instance_ref = self._get_dummy_instance()
        c = context.get_admin_context()
        i_id = instance_ref['id']

        dbmock = self.mox.CreateMock(db)
        dbmock.instance_get(c, i_id).AndReturn(instance_ref)
        dbmock.instance_get_fixed_addresses(c, i_id).AndReturn(None)

        self.compute.db = dbmock
        self.mox.ReplayAll()
        self.assertRaises(exception.NotFound,
                          self.compute.pre_live_migration,
                          c, instance_ref['id'], time=FakeTime())

    def test_pre_live_migration_instance_has_volume(self):
        """Confirm setup_compute_volume is called when volume is mounted."""
        i_ref = self._get_dummy_instance()
        c = context.get_admin_context()

        self._setup_other_managers()
        dbmock = self.mox.CreateMock(db)
        volmock = self.mox.CreateMock(self.volume_manager)
        drivermock = self.mox.CreateMock(self.compute_driver)

        dbmock.instance_get(c, i_ref['id']).AndReturn(i_ref)
        dbmock.instance_get_fixed_addresses(c, i_ref['id']).AndReturn('dummy')
        for i in range(len(i_ref['volumes'])):
            vid = i_ref['volumes'][i]['id']
            volmock.setup_compute_volume(c, vid).InAnyOrder('g1')
        drivermock.plug_vifs(i_ref, [])
        drivermock.ensure_filtering_rules_for_instance(i_ref)

        self.compute.db = dbmock
        self.compute.volume_manager = volmock
        self.compute.driver = drivermock

        self.mox.ReplayAll()
        ret = self.compute.pre_live_migration(c, i_ref['id'])
        self.assertEqual(ret, None)

    def test_pre_live_migration_instance_has_no_volume(self):
        """Confirm log meg when instance doesn't mount any volumes."""
        i_ref = self._get_dummy_instance()
        i_ref['volumes'] = []
        c = context.get_admin_context()

        self._setup_other_managers()
        dbmock = self.mox.CreateMock(db)
        drivermock = self.mox.CreateMock(self.compute_driver)

        dbmock.instance_get(c, i_ref['id']).AndReturn(i_ref)
        dbmock.instance_get_fixed_addresses(c, i_ref['id']).AndReturn('dummy')
        self.mox.StubOutWithMock(compute_manager.LOG, 'info')
        compute_manager.LOG.info(_("%s has no volume."), i_ref['hostname'])
        drivermock.plug_vifs(i_ref, [])
        drivermock.ensure_filtering_rules_for_instance(i_ref)

        self.compute.db = dbmock
        self.compute.driver = drivermock

        self.mox.ReplayAll()
        ret = self.compute.pre_live_migration(c, i_ref['id'], time=FakeTime())
        self.assertEqual(ret, None)

    def test_pre_live_migration_setup_compute_node_fail(self):
        """Confirm operation setup_compute_network() fails.

        It retries and raise exception when timeout exceeded.

        """

        i_ref = self._get_dummy_instance()
        c = context.get_admin_context()

        self._setup_other_managers()
        dbmock = self.mox.CreateMock(db)
        netmock = self.mox.CreateMock(self.network_manager)
        volmock = self.mox.CreateMock(self.volume_manager)
        drivermock = self.mox.CreateMock(self.compute_driver)

        dbmock.instance_get(c, i_ref['id']).AndReturn(i_ref)
        dbmock.instance_get_fixed_addresses(c, i_ref['id']).AndReturn('dummy')
        for i in range(len(i_ref['volumes'])):
            volmock.setup_compute_volume(c, i_ref['volumes'][i]['id'])
        for i in range(FLAGS.live_migration_retry_count):
            drivermock.plug_vifs(i_ref, []).\
                AndRaise(exception.ProcessExecutionError())

        self.compute.db = dbmock
        self.compute.network_manager = netmock
        self.compute.volume_manager = volmock
        self.compute.driver = drivermock

        self.mox.ReplayAll()
        self.assertRaises(exception.ProcessExecutionError,
                          self.compute.pre_live_migration,
                          c, i_ref['id'], time=FakeTime())

    def test_live_migration_works_correctly_with_volume(self):
        """Confirm check_for_export to confirm volume health check."""
        i_ref = self._get_dummy_instance()
        c = context.get_admin_context()
        topic = db.queue_get_for(c, FLAGS.compute_topic, i_ref['host'])

        dbmock = self.mox.CreateMock(db)
        dbmock.instance_get(c, i_ref['id']).AndReturn(i_ref)
        self.mox.StubOutWithMock(rpc, 'call')
        rpc.call(c, FLAGS.volume_topic, {"method": "check_for_export",
                                         "args": {'instance_id': i_ref['id']}})
        dbmock.queue_get_for(c, FLAGS.compute_topic, i_ref['host']).\
                             AndReturn(topic)
        rpc.call(c, topic, {"method": "pre_live_migration",
                            "args": {'instance_id': i_ref['id'],
                                     'block_migration': False,
                                     'disk': None}})

        self.mox.StubOutWithMock(self.compute.driver, 'live_migration')
        self.compute.driver.live_migration(c, i_ref, i_ref['host'],
                                  self.compute.post_live_migration,
                                  self.compute.rollback_live_migration,
                                  False)

        self.compute.db = dbmock
        self.mox.ReplayAll()
        ret = self.compute.live_migration(c, i_ref['id'], i_ref['host'])
        self.assertEqual(ret, None)

    def test_live_migration_dest_raises_exception(self):
        """Confirm exception when pre_live_migration fails."""
        i_ref = self._get_dummy_instance()
        c = context.get_admin_context()
        topic = db.queue_get_for(c, FLAGS.compute_topic, i_ref['host'])

        dbmock = self.mox.CreateMock(db)
        dbmock.instance_get(c, i_ref['id']).AndReturn(i_ref)
        self.mox.StubOutWithMock(rpc, 'call')
        rpc.call(c, FLAGS.volume_topic, {"method": "check_for_export",
                                         "args": {'instance_id': i_ref['id']}})
        dbmock.queue_get_for(c, FLAGS.compute_topic, i_ref['host']).\
                             AndReturn(topic)
        rpc.call(c, topic, {"method": "pre_live_migration",
                            "args": {'instance_id': i_ref['id'],
                                     'block_migration': False,
                                     'disk': None}}).\
                            AndRaise(rpc.RemoteError('', '', ''))
        dbmock.instance_update(c, i_ref['id'], {'state_description': 'running',
                                                'state': power_state.RUNNING,
                                                'host': i_ref['host']})
        for v in i_ref['volumes']:
            dbmock.volume_update(c, v['id'], {'status': 'in-use'})
            # mock for volume_api.remove_from_compute
            rpc.call(c, topic, {"method": "remove_volume",
                                "args": {'volume_id': v['id']}})

        self.compute.db = dbmock
        self.mox.ReplayAll()
        self.assertRaises(rpc.RemoteError,
                          self.compute.live_migration,
                          c, i_ref['id'], i_ref['host'])

    def test_live_migration_dest_raises_exception_no_volume(self):
        """Same as above test(input pattern is different) """
        i_ref = self._get_dummy_instance()
        i_ref['volumes'] = []
        c = context.get_admin_context()
        topic = db.queue_get_for(c, FLAGS.compute_topic, i_ref['host'])

        dbmock = self.mox.CreateMock(db)
        dbmock.instance_get(c, i_ref['id']).AndReturn(i_ref)
        dbmock.queue_get_for(c, FLAGS.compute_topic, i_ref['host']).\
                             AndReturn(topic)
        self.mox.StubOutWithMock(rpc, 'call')
        rpc.call(c, topic, {"method": "pre_live_migration",
                            "args": {'instance_id': i_ref['id'],
                                     'block_migration': False,
                                     'disk': None}}).\
                            AndRaise(rpc.RemoteError('', '', ''))
        dbmock.instance_update(c, i_ref['id'], {'state_description': 'running',
                                                'state': power_state.RUNNING,
                                                'host': i_ref['host']})

        self.compute.db = dbmock
        self.mox.ReplayAll()
        self.assertRaises(rpc.RemoteError,
                          self.compute.live_migration,
                          c, i_ref['id'], i_ref['host'])

    def test_live_migration_works_correctly_no_volume(self):
        """Confirm live_migration() works as expected correctly."""
        i_ref = self._get_dummy_instance()
        i_ref['volumes'] = []
        c = context.get_admin_context()
        topic = db.queue_get_for(c, FLAGS.compute_topic, i_ref['host'])

        dbmock = self.mox.CreateMock(db)
        dbmock.instance_get(c, i_ref['id']).AndReturn(i_ref)
        self.mox.StubOutWithMock(rpc, 'call')
        dbmock.queue_get_for(c, FLAGS.compute_topic, i_ref['host']).\
                             AndReturn(topic)
        rpc.call(c, topic, {"method": "pre_live_migration",
                            "args": {'instance_id': i_ref['id'],
                                     'block_migration': False,
                                     'disk': None}})
        self.mox.StubOutWithMock(self.compute.driver, 'live_migration')
        self.compute.driver.live_migration(c, i_ref, i_ref['host'],
                                  self.compute.post_live_migration,
                                  self.compute.rollback_live_migration,
                                  False)

        self.compute.db = dbmock
        self.mox.ReplayAll()
        ret = self.compute.live_migration(c, i_ref['id'], i_ref['host'])
        self.assertEqual(ret, None)

    def test_post_live_migration_working_correctly(self):
        """Confirm post_live_migration() works as expected correctly."""
        dest = 'desthost'
        flo_addr = '1.2.1.2'

        # Preparing datas
        c = context.get_admin_context()
        instance_id = self._create_instance()
        i_ref = db.instance_get(c, instance_id)
        db.instance_update(c, i_ref['id'], {'state_description': 'migrating',
                                            'state': power_state.PAUSED})
        v_ref = db.volume_create(c, {'size': 1, 'instance_id': instance_id})
        fix_addr = db.fixed_ip_create(c, {'address': '1.1.1.1',
                                          'instance_id': instance_id})
        fix_ref = db.fixed_ip_get_by_address(c, fix_addr)
        flo_ref = db.floating_ip_create(c, {'address': flo_addr,
                                        'fixed_ip_id': fix_ref['id']})
        # reload is necessary before setting mocks
        i_ref = db.instance_get(c, instance_id)

        # Preparing mocks
        self.mox.StubOutWithMock(self.compute.volume_manager,
                                 'remove_compute_volume')
        for v in i_ref['volumes']:
            self.compute.volume_manager.remove_compute_volume(c, v['id'])
        self.mox.StubOutWithMock(self.compute.driver, 'unfilter_instance')
<<<<<<< HEAD
        self.compute.driver.unfilter_instance(i_ref)
        self.mox.StubOutWithMock(rpc, 'call')
        rpc.call(c, db.queue_get_for(c, FLAGS.compute_topic, dest),
            {"method": "post_live_migration_at_destination",
             "args": {'instance_id': i_ref['id'], 'block_migration': False}})
=======
        self.compute.driver.unfilter_instance(i_ref, [])
>>>>>>> 4a52d498

        # executing
        self.mox.ReplayAll()
        ret = self.compute.post_live_migration(c, i_ref, dest)

        # make sure every data is rewritten to dest
        i_ref = db.instance_get(c, i_ref['id'])
        c1 = (i_ref['host'] == dest)
        flo_refs = db.floating_ip_get_all_by_host(c, dest)
        c2 = (len(flo_refs) != 0 and flo_refs[0]['address'] == flo_addr)

        # post operaton
        self.assertTrue(c1 and c2)
        db.instance_destroy(c, instance_id)
        db.volume_destroy(c, v_ref['id'])
        db.floating_ip_destroy(c, flo_addr)

    def test_run_kill_vm(self):
        """Detect when a vm is terminated behind the scenes"""
        self.stubs = stubout.StubOutForTesting()
        self.stubs.Set(compute_manager.ComputeManager,
                '_report_driver_status', nop_report_driver_status)

        instance_id = self._create_instance()

        self.compute.run_instance(self.context, instance_id)

        instances = db.instance_get_all(context.get_admin_context())
        LOG.info(_("Running instances: %s"), instances)
        self.assertEqual(len(instances), 1)

        instance_name = instances[0].name
        self.compute.driver.test_remove_vm(instance_name)

        # Force the compute manager to do its periodic poll
        error_list = self.compute.periodic_tasks(context.get_admin_context())
        self.assertFalse(error_list)

        instances = db.instance_get_all(context.get_admin_context())
        LOG.info(_("After force-killing instances: %s"), instances)
        self.assertEqual(len(instances), 1)
        self.assertEqual(power_state.SHUTOFF, instances[0]['state'])

    @staticmethod
    def _parse_db_block_device_mapping(bdm_ref):
        attr_list = ('delete_on_termination', 'device_name', 'no_device',
                     'virtual_name', 'volume_id', 'volume_size', 'snapshot_id')
        bdm = {}
        for attr in attr_list:
            val = bdm_ref.get(attr, None)
            if val:
                bdm[attr] = val

        return bdm

    def test_update_block_device_mapping(self):
        instance_id = self._create_instance()
        mappings = [
                {'virtual': 'ami', 'device': 'sda1'},
                {'virtual': 'root', 'device': '/dev/sda1'},

                {'virtual': 'swap', 'device': 'sdb1'},
                {'virtual': 'swap', 'device': 'sdb2'},
                {'virtual': 'swap', 'device': 'sdb3'},
                {'virtual': 'swap', 'device': 'sdb4'},

                {'virtual': 'ephemeral0', 'device': 'sdc1'},
                {'virtual': 'ephemeral1', 'device': 'sdc2'},
                {'virtual': 'ephemeral2', 'device': 'sdc3'}]
        block_device_mapping = [
                # root
                {'device_name': '/dev/sda1',
                 'snapshot_id': 0x12345678,
                 'delete_on_termination': False},


                # overwrite swap
                {'device_name': '/dev/sdb2',
                 'snapshot_id': 0x23456789,
                 'delete_on_termination': False},
                {'device_name': '/dev/sdb3',
                 'snapshot_id': 0x3456789A},
                {'device_name': '/dev/sdb4',
                 'no_device': True},

                # overwrite ephemeral
                {'device_name': '/dev/sdc2',
                 'snapshot_id': 0x456789AB,
                 'delete_on_termination': False},
                {'device_name': '/dev/sdc3',
                 'snapshot_id': 0x56789ABC},
                {'device_name': '/dev/sdc4',
                 'no_device': True},

                # volume
                {'device_name': '/dev/sdd1',
                 'snapshot_id': 0x87654321,
                 'delete_on_termination': False},
                {'device_name': '/dev/sdd2',
                 'snapshot_id': 0x98765432},
                {'device_name': '/dev/sdd3',
                 'snapshot_id': 0xA9875463},
                {'device_name': '/dev/sdd4',
                 'no_device': True}]

        self.compute_api._update_image_block_device_mapping(
            self.context, instance_id, mappings)

        bdms = [self._parse_db_block_device_mapping(bdm_ref)
                for bdm_ref in db.block_device_mapping_get_all_by_instance(
                    self.context, instance_id)]
        expected_result = [
            {'virtual_name': 'swap', 'device_name': '/dev/sdb1'},
            {'virtual_name': 'swap', 'device_name': '/dev/sdb2'},
            {'virtual_name': 'swap', 'device_name': '/dev/sdb3'},
            {'virtual_name': 'swap', 'device_name': '/dev/sdb4'},
            {'virtual_name': 'ephemeral0', 'device_name': '/dev/sdc1'},
            {'virtual_name': 'ephemeral1', 'device_name': '/dev/sdc2'},
            {'virtual_name': 'ephemeral2', 'device_name': '/dev/sdc3'}]
        bdms.sort()
        expected_result.sort()
        self.assertDictListMatch(bdms, expected_result)

        self.compute_api._update_block_device_mapping(
            self.context, instance_id, block_device_mapping)
        bdms = [self._parse_db_block_device_mapping(bdm_ref)
                for bdm_ref in db.block_device_mapping_get_all_by_instance(
                    self.context, instance_id)]
        expected_result = [
            {'snapshot_id': 0x12345678, 'device_name': '/dev/sda1'},

            {'virtual_name': 'swap', 'device_name': '/dev/sdb1'},
            {'snapshot_id': 0x23456789, 'device_name': '/dev/sdb2'},
            {'snapshot_id': 0x3456789A, 'device_name': '/dev/sdb3'},
            {'no_device': True, 'device_name': '/dev/sdb4'},

            {'virtual_name': 'ephemeral0', 'device_name': '/dev/sdc1'},
            {'snapshot_id': 0x456789AB, 'device_name': '/dev/sdc2'},
            {'snapshot_id': 0x56789ABC, 'device_name': '/dev/sdc3'},
            {'no_device': True, 'device_name': '/dev/sdc4'},

            {'snapshot_id': 0x87654321, 'device_name': '/dev/sdd1'},
            {'snapshot_id': 0x98765432, 'device_name': '/dev/sdd2'},
            {'snapshot_id': 0xA9875463, 'device_name': '/dev/sdd3'},
            {'no_device': True, 'device_name': '/dev/sdd4'}]
        bdms.sort()
        expected_result.sort()
        self.assertDictListMatch(bdms, expected_result)

        for bdm in db.block_device_mapping_get_all_by_instance(
            self.context, instance_id):
            db.block_device_mapping_destroy(self.context, bdm['id'])
        self.compute.terminate_instance(self.context, instance_id)<|MERGE_RESOLUTION|>--- conflicted
+++ resolved
@@ -842,15 +842,11 @@
         for v in i_ref['volumes']:
             self.compute.volume_manager.remove_compute_volume(c, v['id'])
         self.mox.StubOutWithMock(self.compute.driver, 'unfilter_instance')
-<<<<<<< HEAD
-        self.compute.driver.unfilter_instance(i_ref)
+        self.compute.driver.unfilter_instance(i_ref, [])
         self.mox.StubOutWithMock(rpc, 'call')
         rpc.call(c, db.queue_get_for(c, FLAGS.compute_topic, dest),
             {"method": "post_live_migration_at_destination",
              "args": {'instance_id': i_ref['id'], 'block_migration': False}})
-=======
-        self.compute.driver.unfilter_instance(i_ref, [])
->>>>>>> 4a52d498
 
         # executing
         self.mox.ReplayAll()
